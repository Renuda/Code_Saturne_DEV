# -*- coding: utf-8 -*-

#-------------------------------------------------------------------------------

# This file is part of Code_Saturne, a general-purpose CFD tool.
#
# Copyright (C) 1998-2021 EDF S.A.
#
# This program is free software; you can redistribute it and/or modify it under
# the terms of the GNU General Public License as published by the Free Software
# Foundation; either version 2 of the License, or (at your option) any later
# version.
#
# This program is distributed in the hope that it will be useful, but WITHOUT
# ANY WARRANTY; without even the implied warranty of MERCHANTABILITY or FITNESS
# FOR A PARTICULAR PURPOSE.  See the GNU General Public License for more
# details.
#
# You should have received a copy of the GNU General Public License along with
# this program; if not, write to the Free Software Foundation, Inc., 51 Franklin
# Street, Fifth Floor, Boston, MA 02110-1301, USA.

#-------------------------------------------------------------------------------

"""
This module contains the following class:
- NumericalParamGlobalView
"""

#-------------------------------------------------------------------------------
# Library modules import
#-------------------------------------------------------------------------------

import logging

#-------------------------------------------------------------------------------
# Third-party modules
#-------------------------------------------------------------------------------

from code_saturne.Base.QtCore    import *
from code_saturne.Base.QtGui     import *
from code_saturne.Base.QtWidgets import *

#-------------------------------------------------------------------------------
# Application modules import
#-------------------------------------------------------------------------------

from code_saturne.model.Common import GuiParam
from code_saturne.Base.QtPage import ComboModel, DoubleValidator, from_qvariant
from code_saturne.Pages.NumericalParamGlobalForm import Ui_NumericalParamGlobalForm
from code_saturne.model.NumericalParamGlobalModel import NumericalParamGlobalModel
from code_saturne.model.GroundwaterModel import GroundwaterModel

#-------------------------------------------------------------------------------
# log config
#-------------------------------------------------------------------------------

logging.basicConfig()
log = logging.getLogger("NumericalParamGlobalView")
log.setLevel(GuiParam.DEBUG)

#-------------------------------------------------------------------------------
# Main class
#-------------------------------------------------------------------------------


class NumericalParamGlobalView(QWidget, Ui_NumericalParamGlobalForm):
    """
    """
    def __init__(self, parent, case, tree):
        """
        Constructor
        """
        QWidget.__init__(self, parent)

        Ui_NumericalParamGlobalForm.__init__(self)
        self.setupUi(self)

        self.case = case
        self.case.undoStopGlobal()
        self.model = NumericalParamGlobalModel(self.case)
        self.browser = tree

        self.labelSRROM.hide()
        self.lineEditSRROM.hide()

        # Combo models
        self.modelGradientType = ComboModel(self.comboBoxGradientType, 5, 1)
        self.modelGradientType.addItem(self.tr("Automatic"), 'default')
        self.modelGradientType.addItem(self.tr("Green-Gauss with iterative handling of non-orthogonalities"),
                                       'green_iter')
        self.modelGradientType.addItem(self.tr("Least squares"), 'lsq')
        self.modelGradientType.addItem(self.tr("Green-Gauss with least squares gradient face values"),
                                       'green_lsq')
        self.modelGradientType.addItem(self.tr("Green-Gauss with vertex interpolated face values"),
                                       'green_vtx')

        self.modelExtNeighbors = ComboModel(self.comboBoxExtNeighbors, 5, 1)
        self.modelExtNeighbors.addItem(self.tr("Automatic"), 'default')
        self.modelExtNeighbors.addItem(self.tr("None (face adjacent only)"), 'none')
        self.modelExtNeighbors.addItem(self.tr("Full (all vertex adjacent)"), 'complete')
        self.modelExtNeighbors.addItem(self.tr("Opposite adjacent cell centers"),
                                       'cell_center_opposite')
        self.modelExtNeighbors.addItem(self.tr("Non-orthogonal faces threshold (legacy)"),
                                       'non_ortho_max')

        self.modelDensityVar = ComboModel(self.comboBoxDensityVar, 6, 1)
        self.modelDensityVar.addItem(self.tr("Automatic"), 'default')
        self.modelDensityVar.addItem(self.tr("Boussinesq approximation (rho constant except in the buoyant term)"),
                                       'boussi')
        self.modelDensityVar.addItem(self.tr("Dilatable steady algorithm"), 'dilat_std')
        self.modelDensityVar.addItem(self.tr("Dilatable unsteady algorithm"),
                                       'dilat_unstd')
        self.modelDensityVar.addItem(self.tr("Low-Mach algorithm"),
                                       'low_mach')
        self.modelDensityVar.addItem(self.tr("Algorithm for fire"),
                                       'algo_fire')

        # Connections
        self.checkBoxIVISSE.clicked.connect(self.slotIVISSE)

        self.checkBoxIPUCOU.clicked.connect(self.slotIPUCOU)
        self.checkBoxImprovedPressure.clicked.connect(self.slotImprovedPressure)
        self.checkBoxICFGRP.clicked.connect(self.slotICFGRP)
        self.lineEditRELAXP.textChanged[str].connect(self.slotRELAXP)
        self.comboBoxGradientType.activated[str].connect(self.slotGradientType)
        self.comboBoxExtNeighbors.activated[str].connect(self.slotExtNeighbors)
        self.lineEditSRROM.textChanged[str].connect(self.slotSRROM)
        self.comboBoxDensityVar.activated[str].connect(self.slotDensityVar)

        # Validators
        validatorRELAXP = DoubleValidator(self.lineEditRELAXP, min=0., max=1.)
        validatorRELAXP.setExclusiveMin(True)
        validatorSRROM = DoubleValidator(self.lineEditSRROM, min=0., max=1.)
        validatorSRROM.setExclusiveMax(True)
        self.lineEditRELAXP.setValidator(validatorRELAXP)
        self.lineEditSRROM.setValidator(validatorSRROM)

        if self.model.getTransposedGradient() == 'on':
            self.checkBoxIVISSE.setChecked(True)
        else:
            self.checkBoxIVISSE.setChecked(False)

        if self.model.getVelocityPressureCoupling() == 'on':
            self.checkBoxIPUCOU.setChecked(True)
        else:
            self.checkBoxIPUCOU.setChecked(False)

        import code_saturne.model.FluidCharacteristicsModel as FluidCharacteristics
        fluid = FluidCharacteristics.FluidCharacteristicsModel(self.case)
        modl_atmo, modl_joul, modl_thermo, modl_gas, modl_coal, modl_comp, modl_hgn = \
            fluid.getThermoPhysicalModel()
        modl_gwf  = GroundwaterModel(self.case).getGroundwaterModel()

        if self.model.getHydrostaticPressure() == 'on':
            self.checkBoxImprovedPressure.setChecked(True)
        else:
            self.checkBoxImprovedPressure.setChecked(False)

        self.lineEditRELAXP.setText(str(self.model.getPressureRelaxation()))
        self.modelGradientType.setItem(str_model=str(self.model.getGradientReconstruction()))
        self.modelExtNeighbors.setItem(str_model=str(self.model.getExtendedNeighborType()))
        self.modelDensityVar.setItem(str_model=str(self.model.getDensityVar()))

        if self.model.getGradientReconstruction() == 'green_iter':
            self.labelExtNeighbors.hide()
            self.comboBoxExtNeighbors.hide()

        from code_saturne.model.TimeStepModel import TimeStepModel
        idtvar = TimeStepModel(self.case).getTimePassing()

        if modl_joul != 'off' or modl_gas != 'off' or modl_coal != 'off':
            self.labelSRROM.show()
            self.lineEditSRROM.show()
            self.lineEditSRROM.setText(str(self.model.getDensityRelaxation()))

        if modl_comp != 'off':
            self.checkBoxICFGRP.show()
            if self.model.getHydrostaticEquilibrium() == 'on':
                self.checkBoxICFGRP.setChecked(True)
            else:
                self.checkBoxICFGRP.setChecked(False)
            self.checkBoxIPUCOU.hide()
            self.lineEditRELAXP.hide()
            self.labelRELAXP.hide()
            self.checkBoxImprovedPressure.hide()
        else:
            self.checkBoxICFGRP.hide()
            if idtvar == -1:
                self.checkBoxIPUCOU.setEnabled(False)
            else:
                self.checkBoxIPUCOU.show()
            self.lineEditRELAXP.show()
            self.labelRELAXP.show()
            self.checkBoxImprovedPressure.show()

        self.modelDensityVar.disableItem(str_model = 'algo_fire')
        if modl_gas != 'off':
            self.modelDensityVar.enableItem(str_model = 'algo_fire')
<<<<<<< HEAD
        
        # For the moment, the Low Mach algorithm is disabled in the GUI
        self.modelDensityVar.disableItem(str_model = 'low_mach')

=======

        # For the moment, the Low Mach algorithm is disabled in the GUI
        self.modelDensityVar.disableItem(str_model = 'low_mach')

        # Hide non relevant info for ground water flows

        if modl_gwf != 'off':
            self.groupBoxTerms.hide()
            self.groupBoxVelPres.hide()
            self.groupBoxDensityVar.hide()
>>>>>>> 81c3e2b4

        # Update the Tree files and folders
        self.browser.configureTree(self.case)

        self.case.undoStartGlobal()


    @pyqtSlot()
    def slotIVISSE(self):
        """
        Set value for parameter IVISSE
        """
        if self.checkBoxIVISSE.isChecked():
            self.model.setTransposedGradient("on")
        else:
            self.model.setTransposedGradient("off")


    @pyqtSlot()
    def slotIPUCOU(self):
        """
        Set value for parameter IPUCOU
        """
        if self.checkBoxIPUCOU.isChecked():
            self.model.setVelocityPressureCoupling("on")
        else:
            self.model.setVelocityPressureCoupling("off")


    @pyqtSlot()
    def slotICFGRP(self):
        """
        Set value for parameter IPUCOU
        """
        if self.checkBoxICFGRP.isChecked():
            self.model.setHydrostaticEquilibrium("on")
        else:
            self.model.setHydrostaticEquilibrium("off")


    @pyqtSlot()
    def slotImprovedPressure(self):
        """
        Input IHYDPR.
        """
        if self.checkBoxImprovedPressure.isChecked():
            self.model.setHydrostaticPressure("on")
        else:
            self.model.setHydrostaticPressure("off")


    @pyqtSlot(str)
    def slotRELAXP(self, text):
        """
        Set value for parameter RELAXP
        """
        if self.lineEditRELAXP.validator().state == QValidator.Acceptable:
            relaxp = from_qvariant(text, float)
            self.model.setPressureRelaxation(relaxp)
            log.debug("slotRELAXP-> %s" % relaxp)


    @pyqtSlot(str)
    def slotSRROM(self, text):
        """
        Set value for parameter SRROM
        """
        if self.lineEditSRROM.validator().state == QValidator.Acceptable:
            srrom = from_qvariant(text, float)
            self.model.setDensityRelaxation(srrom)
            log.debug("slotSRROM-> %s" % srrom)


    @pyqtSlot(str)
    def slotGradientType(self, text):
        """
        Set value for parameter GradientType
        """
        grd_type = self.modelGradientType.dicoV2M[str(text)]
        self.model.setGradientReconstruction(grd_type)
        log.debug("slotGradientType-> %s" % grd_type)

        if grd_type == 'green_iter':
            self.labelExtNeighbors.hide()
            self.comboBoxExtNeighbors.hide()
        else:
            self.labelExtNeighbors.show()
            self.comboBoxExtNeighbors.show()


    @pyqtSlot(str)
    def slotExtNeighbors(self, text):
        """
        Set extended neighborhood type
        """
        enh_type = self.modelExtNeighbors.dicoV2M[str(text)]
        self.model.setExtendedNeighborType(enh_type)
        log.debug("slotExtNeighbors-> %s" % enh_type)

    @pyqtSlot(str)
    def slotDensityVar(self, text):
        """
        Set algorithm for density variation in time
        """
        dv_type = self.modelDensityVar.dicoV2M[str(text)]
        self.model.setDensityVar(dv_type)
        log.debug("slotDensityVar-> %s" % dv_type)

#-------------------------------------------------------------------------------
# Testing part
#-------------------------------------------------------------------------------


if __name__ == "__main__":
    pass


#-------------------------------------------------------------------------------
# End
#-------------------------------------------------------------------------------<|MERGE_RESOLUTION|>--- conflicted
+++ resolved
@@ -197,12 +197,6 @@
         self.modelDensityVar.disableItem(str_model = 'algo_fire')
         if modl_gas != 'off':
             self.modelDensityVar.enableItem(str_model = 'algo_fire')
-<<<<<<< HEAD
-        
-        # For the moment, the Low Mach algorithm is disabled in the GUI
-        self.modelDensityVar.disableItem(str_model = 'low_mach')
-
-=======
 
         # For the moment, the Low Mach algorithm is disabled in the GUI
         self.modelDensityVar.disableItem(str_model = 'low_mach')
@@ -213,7 +207,6 @@
             self.groupBoxTerms.hide()
             self.groupBoxVelPres.hide()
             self.groupBoxDensityVar.hide()
->>>>>>> 81c3e2b4
 
         # Update the Tree files and folders
         self.browser.configureTree(self.case)
