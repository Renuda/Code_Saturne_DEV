<?xml version="1.0" encoding="UTF-8"?>
<ui version="4.0">
 <class>ThermalForm</class>
 <widget class="QWidget" name="ThermalForm">
  <property name="geometry">
   <rect>
    <x>0</x>
    <y>0</y>
<<<<<<< HEAD
    <width>810</width>
    <height>577</height>
=======
    <width>429</width>
    <height>567</height>
>>>>>>> 81c3e2b4
   </rect>
  </property>
  <property name="windowTitle">
   <string>Form</string>
  </property>
  <layout class="QGridLayout">
   <item row="0" column="0">
    <widget class="QGroupBox" name="groupBox">
     <property name="toolTip">
      <string>&lt;html&gt;&lt;head/&gt;&lt;body&gt;&lt;p&gt;&lt;span style=&quot; font-size:9pt;&quot;&gt;Select the thermal scalar that will used during the computation. If a scalar is selected, the conjuguate heat transfer and the radiative transfers headings can be filled.&lt;/span&gt;&lt;/p&gt;&lt;p&gt;&lt;span style=&quot; font-size:9pt;&quot;&gt;(code_saturne key words: &lt;/span&gt;&lt;span style=&quot; font-size:9pt; font-weight:600;&quot;&gt;ISCALT&lt;/span&gt;&lt;span style=&quot; font-size:9pt;&quot;&gt;, &lt;/span&gt;&lt;span style=&quot; font-size:9pt; font-weight:600;&quot;&gt;ISCSTH&lt;/span&gt;&lt;span style=&quot; font-size:9pt;&quot;&gt;)&lt;/span&gt;&lt;/p&gt;&lt;/body&gt;&lt;/html&gt;</string>
     </property>
     <property name="title">
      <string>Thermal scalar</string>
     </property>
     <property name="flat">
      <bool>false</bool>
     </property>
     <property name="checkable">
      <bool>false</bool>
     </property>
     <property name="checked">
      <bool>false</bool>
     </property>
     <layout class="QGridLayout">
      <property name="leftMargin">
       <number>9</number>
      </property>
      <property name="horizontalSpacing">
       <number>6</number>
      </property>
      <item row="0" column="0">
       <layout class="QHBoxLayout">
        <item>
         <widget class="QComboBox" name="comboBoxThermal">
          <property name="minimumSize">
           <size>
            <width>300</width>
            <height>0</height>
           </size>
          </property>
          <property name="toolTip">
           <string>&lt;html&gt;&lt;head/&gt;&lt;body&gt;&lt;p&gt;&lt;span style=&quot; font-size:9pt;&quot;&gt;Select the thermal scalar that will used during the computation. If a scalar is selected, the conjuguate heat transfer and the radiative transfers headings can be filled.&lt;/span&gt;&lt;/p&gt;&lt;p&gt;&lt;span style=&quot; font-size:9pt;&quot;&gt;(code_saturne key words: &lt;/span&gt;&lt;span style=&quot; font-size:9pt; font-weight:600;&quot;&gt;ISCALT&lt;/span&gt;&lt;span style=&quot; font-size:9pt;&quot;&gt;, &lt;/span&gt;&lt;span style=&quot; font-size:9pt; font-weight:600;&quot;&gt;ISCSTH&lt;/span&gt;&lt;span style=&quot; font-size:9pt;&quot;&gt;)&lt;/span&gt;&lt;/p&gt;&lt;/body&gt;&lt;/html&gt;</string>
          </property>
          <property name="statusTip">
           <string>Select the thermal scalar</string>
          </property>
         </widget>
        </item>
        <item>
         <spacer>
          <property name="orientation">
           <enum>Qt::Horizontal</enum>
          </property>
          <property name="sizeHint" stdset="0">
           <size>
            <width>16</width>
            <height>20</height>
           </size>
          </property>
         </spacer>
        </item>
       </layout>
      </item>
     </layout>
    </widget>
   </item>
<<<<<<< HEAD
   <item row="2" column="0">
    <widget class="QGroupBox" name="groupBoxSoot">
     <property name="toolTip">
      <string>&lt;html&gt;&lt;head/&gt;&lt;body&gt;&lt;p&gt;&lt;span style=&quot; font-size:9pt;&quot;&gt;Select the soot model and the corresponding parameters.&lt;/span&gt;&lt;/p&gt;&lt;p&gt;&lt;span style=&quot; font-size:9pt;&quot;&gt;(code_saturne key words: &lt;/span&gt;&lt;span style=&quot; font-size:9pt; font-weight:600;&quot;&gt;ISOOT&lt;/span&gt;&lt;span style=&quot; font-size:9pt;&quot;&gt;, &lt;/span&gt;&lt;span style=&quot; font-size:9pt; font-weight:600;&quot;&gt;rosoot &lt;/span&gt;&lt;span style=&quot; font-size:9pt;&quot;&gt;and&lt;/span&gt;&lt;span style=&quot; font-size:9pt; font-weight:600;&quot;&gt; xsoot&lt;/span&gt;&lt;span style=&quot; font-size:9pt;&quot;&gt;)&lt;/span&gt;&lt;/p&gt;&lt;/body&gt;&lt;/html&gt;</string>
     </property>
     <property name="title">
      <string>Soot</string>
     </property>
     <property name="flat">
      <bool>false</bool>
     </property>
     <property name="checkable">
      <bool>false</bool>
     </property>
     <property name="checked">
      <bool>false</bool>
     </property>
     <layout class="QGridLayout" name="_3">
      <property name="leftMargin">
       <number>9</number>
      </property>
      <property name="horizontalSpacing">
       <number>6</number>
      </property>
      <item row="1" column="0">
       <layout class="QGridLayout" name="gridLayoutSoot">
        <item row="1" column="0">
         <widget class="QLabel" name="labelSootFraction">
          <property name="text">
           <string>Fraction of soot in products</string>
          </property>
          <property name="wordWrap">
           <bool>false</bool>
          </property>
          <property name="margin">
           <number>0</number>
          </property>
         </widget>
        </item>
        <item row="0" column="3">
         <spacer name="horizontalSpacer">
          <property name="orientation">
           <enum>Qt::Horizontal</enum>
          </property>
          <property name="sizeHint" stdset="0">
           <size>
            <width>40</width>
            <height>20</height>
           </size>
          </property>
         </spacer>
        </item>
        <item row="0" column="2">
         <widget class="QLabel" name="label_4">
          <property name="text">
           <string>&lt;html&gt;&lt;head/&gt;&lt;body&gt;&lt;p&gt;kg/m&lt;span style=&quot; vertical-align:super;&quot;&gt;3&lt;/span&gt;&lt;/p&gt;&lt;/body&gt;&lt;/html&gt;</string>
          </property>
         </widget>
        </item>
        <item row="1" column="1">
         <widget class="QLineEdit" name="lineEditSootFraction">
          <property name="maximumSize">
           <size>
            <width>80</width>
            <height>16777215</height>
           </size>
          </property>
          <property name="toolTip">
           <string>&lt;html&gt;&lt;head/&gt;&lt;body&gt;&lt;p&gt;&lt;span style=&quot; font-size:9pt;&quot;&gt;The soot fraction is a constant fraction of the products (Used only if the soot yield is not defined in the thermochemistry data file).&lt;/span&gt;&lt;/p&gt;&lt;p&gt;&lt;span style=&quot; font-size:9pt;&quot;&gt;(code_saturne key words: &lt;/span&gt;&lt;span style=&quot; font-size:9pt; font-weight:600;&quot;&gt;xsoot&lt;/span&gt;&lt;span style=&quot; font-size:9pt;&quot;&gt;)&lt;/span&gt;&lt;/p&gt;&lt;/body&gt;&lt;/html&gt;</string>
          </property>
         </widget>
        </item>
        <item row="0" column="1">
         <widget class="QLineEdit" name="lineEditSootDensity">
          <property name="maximumSize">
           <size>
            <width>80</width>
            <height>16777215</height>
           </size>
          </property>
          <property name="toolTip">
           <string>&lt;html&gt;&lt;head/&gt;&lt;body&gt;&lt;p&gt;&lt;span style=&quot; font-size:9pt;&quot;&gt;Density of soot&lt;/span&gt;&lt;/p&gt;&lt;p&gt;&lt;span style=&quot; font-size:9pt;&quot;&gt;(code_saturne key words: &lt;/span&gt;&lt;span style=&quot; font-size:9pt; font-weight:600;&quot;&gt;rosoot&lt;/span&gt;&lt;span style=&quot; font-size:9pt;&quot;&gt;)&lt;/span&gt;&lt;/p&gt;&lt;/body&gt;&lt;/html&gt;</string>
          </property>
         </widget>
        </item>
        <item row="0" column="0">
         <widget class="QLabel" name="labelSootDensity">
          <property name="text">
           <string>Soot density</string>
          </property>
         </widget>
        </item>
        <item row="1" column="2">
         <widget class="QLabel" name="labelSootFractionbis">
          <property name="text">
           <string>(Used only if the soot yield is not defined in the thermochemistry data file)</string>
          </property>
         </widget>
        </item>
       </layout>
      </item>
      <item row="0" column="0">
       <layout class="QHBoxLayout" name="_5">
        <item>
         <widget class="QComboBox" name="comboBoxSoot">
          <property name="minimumSize">
           <size>
            <width>300</width>
            <height>0</height>
           </size>
          </property>
          <property name="toolTip">
           <string>&lt;html&gt;&lt;head/&gt;&lt;body&gt;&lt;p&gt;&lt;span style=&quot; font-size:9pt;&quot;&gt;Select the soot model.&lt;/span&gt;&lt;/p&gt;&lt;p&gt;&lt;span style=&quot; font-size:9pt;&quot;&gt;(code_saturne key words: &lt;/span&gt;&lt;span style=&quot; font-size:9pt; font-weight:600;&quot;&gt;ISOOT&lt;/span&gt;&lt;span style=&quot; font-size:9pt;&quot;&gt;)&lt;/span&gt;&lt;/p&gt;&lt;/body&gt;&lt;/html&gt;</string>
          </property>
          <property name="statusTip">
           <string>Select the thermal scalar</string>
          </property>
         </widget>
        </item>
        <item>
         <spacer>
          <property name="orientation">
           <enum>Qt::Horizontal</enum>
          </property>
          <property name="sizeHint" stdset="0">
           <size>
            <width>16</width>
            <height>20</height>
           </size>
          </property>
         </spacer>
        </item>
       </layout>
      </item>
     </layout>
    </widget>
   </item>
=======
>>>>>>> 81c3e2b4
   <item row="3" column="0">
    <spacer>
     <property name="orientation">
      <enum>Qt::Vertical</enum>
     </property>
     <property name="sizeHint" stdset="0">
      <size>
       <width>21</width>
       <height>16</height>
      </size>
     </property>
    </spacer>
   </item>
   <item row="1" column="0">
    <widget class="QGroupBox" name="ThermalRadiationGroupBox">
     <property name="title">
      <string>Thermal radiative transfers</string>
     </property>
     <layout class="QVBoxLayout" name="verticalLayout">
      <item>
       <layout class="QHBoxLayout" name="_1">
        <item>
         <widget class="QComboBox" name="comboBoxRadModel">
          <property name="minimumSize">
           <size>
            <width>300</width>
            <height>0</height>
           </size>
          </property>
          <property name="toolTip">
           <string>&lt;html&gt;&lt;head/&gt;&lt;body&gt;&lt;p&gt;&lt;span style=&quot; font-size:9pt;&quot;&gt;Select and define the thermal radiation model.&lt;/span&gt;&lt;/p&gt;&lt;p&gt;&lt;span style=&quot; font-size:9pt;&quot;&gt;(code_saturne key words: &lt;/span&gt;&lt;span style=&quot; font-size:9pt; font-weight:600;&quot;&gt;IIRAYO&lt;/span&gt;&lt;span style=&quot; font-size:9pt;&quot;&gt;)&lt;/span&gt;&lt;/p&gt;&lt;/body&gt;&lt;/html&gt;</string>
          </property>
          <property name="statusTip">
           <string>Select the thermal radiation model</string>
          </property>
         </widget>
        </item>
        <item>
         <spacer>
          <property name="orientation">
           <enum>Qt::Horizontal</enum>
          </property>
          <property name="sizeHint" stdset="0">
           <size>
            <width>40</width>
            <height>20</height>
           </size>
          </property>
         </spacer>
        </item>
       </layout>
      </item>
      <item>
       <widget class="QGroupBox" name="groupBoxDirection">
        <property name="title">
         <string>Quadrature (angular discretization)</string>
        </property>
        <property name="flat">
         <bool>true</bool>
        </property>
        <layout class="QGridLayout" name="gridLayout_2">
<<<<<<< HEAD
         <item row="0" column="0">
          <widget class="QComboBox" name="comboBoxQuadrature">
           <property name="minimumSize">
=======
         <item row="0" column="2">
          <widget class="QLineEdit" name="lineEditNdirec">
           <property name="maximumSize">
>>>>>>> 81c3e2b4
            <size>
             <width>260</width>
             <height>0</height>
            </size>
           </property>
           <property name="toolTip">
            <string>&lt;html&gt;&lt;head/&gt;&lt;body&gt;&lt;p&gt;&lt;span style=&quot; font-size:9pt;&quot;&gt;Select the number of directions for angular discretisation.&lt;/span&gt;&lt;/p&gt;&lt;p&gt;&lt;span style=&quot; font-size:9pt;&quot;&gt;(code_saturne key words: &lt;/span&gt;&lt;span style=&quot; font-size:9pt; font-weight:600;&quot;&gt;i_quadrature&lt;/span&gt;&lt;span style=&quot; font-size:9pt;&quot;&gt;)&lt;/span&gt;&lt;/p&gt;&lt;/body&gt;&lt;/html&gt;</string>
           </property>
          </widget>
         </item>
         <item row="0" column="1">
          <widget class="QLabel" name="label_2">
           <property name="toolTip">
            <string>&lt;html&gt;&lt;head/&gt;&lt;body&gt;&lt;p&gt;&lt;span style=&quot; font-size:9pt;&quot;&gt;Select the number of directions for angular discretisation.&lt;/span&gt;&lt;/p&gt;&lt;p&gt;&lt;span style=&quot; font-size:9pt;&quot;&gt;(code_saturne key words: &lt;/span&gt;&lt;span style=&quot; font-size:9pt; font-weight:600;&quot;&gt;i_quadrature&lt;/span&gt;&lt;span style=&quot; font-size:9pt;&quot;&gt;)&lt;/span&gt;&lt;/p&gt;&lt;/body&gt;&lt;/html&gt;</string>
           </property>
           <property name="text">
            <string> n </string>
           </property>
          </widget>
         </item>
         <item row="0" column="3">
          <spacer name="horizontalSpacer_8">
           <property name="orientation">
            <enum>Qt::Horizontal</enum>
           </property>
           <property name="sizeHint" stdset="0">
            <size>
             <width>13</width>
             <height>20</height>
            </size>
           </property>
          </spacer>
         </item>
<<<<<<< HEAD
         <item row="0" column="2">
          <widget class="QLineEdit" name="lineEditNdirec">
           <property name="maximumSize">
=======
         <item row="0" column="0">
          <widget class="QComboBox" name="comboBoxQuadrature">
           <property name="minimumSize">
>>>>>>> 81c3e2b4
            <size>
             <width>50</width>
             <height>16777215</height>
            </size>
           </property>
           <property name="toolTip">
            <string>&lt;html&gt;&lt;head/&gt;&lt;body&gt;&lt;p&gt;&lt;span style=&quot; font-size:9pt;&quot;&gt;Select the number of directions for angular discretisation.&lt;/span&gt;&lt;/p&gt;&lt;p&gt;&lt;span style=&quot; font-size:9pt;&quot;&gt;(code_saturne key words: &lt;/span&gt;&lt;span style=&quot; font-size:9pt; font-weight:600;&quot;&gt;i_quadrature&lt;/span&gt;&lt;span style=&quot; font-size:9pt;&quot;&gt;)&lt;/span&gt;&lt;/p&gt;&lt;/body&gt;&lt;/html&gt;</string>
           </property>
          </widget>
         </item>
        </layout>
       </widget>
      </item>
      <item>
       <widget class="QGroupBox" name="groupBoxAbsorptionCoeff">
        <property name="toolTip">
         <string>&lt;html&gt;&lt;head/&gt;&lt;body&gt;&lt;p&gt;&lt;span style=&quot; font-size:9pt;&quot;&gt;Define the absorption coefficient. It can be either constant and defined through the GUI, or variable and then must be defined using the &lt;/span&gt;&lt;span style=&quot; font-size:9pt; font-style:italic;&quot;&gt;cs_user_rad_transfer_absorption&lt;/span&gt;&lt;span style=&quot; font-size:9pt;&quot;&gt; user-defined function.&lt;/span&gt;&lt;/p&gt;&lt;/body&gt;&lt;/html&gt;</string>
        </property>
        <property name="title">
         <string>Absorption coefficient</string>
        </property>
        <property name="flat">
         <bool>true</bool>
        </property>
        <layout class="QGridLayout" name="gridLayout_3">
         <item row="0" column="0">
          <widget class="QComboBox" name="comboBoxAbsorption">
           <property name="minimumSize">
            <size>
             <width>180</width>
             <height>0</height>
            </size>
           </property>
           <property name="toolTip">
            <string>&lt;html&gt;&lt;head/&gt;&lt;body&gt;&lt;p&gt;&lt;span style=&quot; font-size:9pt;&quot;&gt;Select the absorption coefficient model.&lt;/span&gt;&lt;/p&gt;&lt;p&gt;In the case of a user function, the cs_user_rad_transfer_absorption function must be programmed by the user.&lt;/p&gt;&lt;/body&gt;&lt;/html&gt;</string>
           </property>
          </widget>
         </item>
         <item row="0" column="3">
          <spacer name="horizontalSpacer_3">
           <property name="orientation">
            <enum>Qt::Horizontal</enum>
           </property>
           <property name="sizeHint" stdset="0">
            <size>
             <width>17</width>
             <height>17</height>
            </size>
           </property>
          </spacer>
         </item>
         <item row="0" column="2">
          <widget class="QLabel" name="label">
           <property name="toolTip">
            <string>&lt;html&gt;&lt;head/&gt;&lt;body&gt;&lt;p&gt;&lt;span style=&quot; font-size:9pt;&quot;&gt;If the absorption coefficient is chosen to be constant, this box must be filled.&lt;/span&gt;&lt;/p&gt;&lt;/body&gt;&lt;/html&gt;</string>
           </property>
           <property name="text">
            <string>m&lt;sup&gt;-1&lt;/sup&gt;</string>
           </property>
          </widget>
         </item>
         <item row="0" column="1">
          <widget class="QLineEdit" name="lineEditCoeff">
           <property name="maximumSize">
            <size>
             <width>80</width>
             <height>16777215</height>
            </size>
           </property>
           <property name="toolTip">
            <string>&lt;html&gt;&lt;head/&gt;&lt;body&gt;&lt;p&gt;&lt;span style=&quot; font-size:9pt;&quot;&gt;If the absorption coefficient is chosen to be constant, this box must be filled.&lt;/span&gt;&lt;/p&gt;&lt;/body&gt;&lt;/html&gt;</string>
           </property>
          </widget>
         </item>
         <item row="1" column="0" colspan="2">
          <widget class="QGroupBox" name="groupBoxSoot">
           <property name="sizePolicy">
            <sizepolicy hsizetype="MinimumExpanding" vsizetype="MinimumExpanding">
             <horstretch>0</horstretch>
             <verstretch>0</verstretch>
            </sizepolicy>
           </property>
           <property name="toolTip">
            <string>&lt;html&gt;&lt;head/&gt;&lt;body&gt;&lt;p&gt;&lt;span style=&quot; font-size:9pt;&quot;&gt;Select the soot model and the corresponding parameters.&lt;/span&gt;&lt;/p&gt;&lt;p&gt;&lt;span style=&quot; font-size:9pt;&quot;&gt;(code_saturne key words: &lt;/span&gt;&lt;span style=&quot; font-size:9pt; font-weight:600;&quot;&gt;ISOOT&lt;/span&gt;&lt;span style=&quot; font-size:9pt;&quot;&gt;, &lt;/span&gt;&lt;span style=&quot; font-size:9pt; font-weight:600;&quot;&gt;rosoot &lt;/span&gt;&lt;span style=&quot; font-size:9pt;&quot;&gt;and&lt;/span&gt;&lt;span style=&quot; font-size:9pt; font-weight:600;&quot;&gt; xsoot&lt;/span&gt;&lt;span style=&quot; font-size:9pt;&quot;&gt;)&lt;/span&gt;&lt;/p&gt;&lt;/body&gt;&lt;/html&gt;</string>
           </property>
           <property name="title">
            <string>Soot model</string>
           </property>
           <property name="flat">
            <bool>false</bool>
           </property>
           <property name="checkable">
            <bool>false</bool>
           </property>
           <property name="checked">
            <bool>false</bool>
           </property>
           <layout class="QGridLayout" name="_3">
            <property name="leftMargin">
             <number>9</number>
            </property>
            <property name="horizontalSpacing">
             <number>6</number>
            </property>
            <item row="2" column="1">
             <widget class="QLineEdit" name="lineEditSootFraction">
              <property name="minimumSize">
               <size>
                <width>0</width>
                <height>0</height>
               </size>
              </property>
              <property name="maximumSize">
               <size>
                <width>80</width>
                <height>16777215</height>
               </size>
              </property>
              <property name="toolTip">
               <string>&lt;html&gt;&lt;head/&gt;&lt;body&gt;&lt;p&gt;&lt;span style=&quot; font-size:9pt;&quot;&gt;The soot fraction is a constant fraction of product&lt;/span&gt;&lt;/p&gt;&lt;p&gt;&lt;span style=&quot; font-size:9pt;&quot;&gt;(code_saturne key words: &lt;/span&gt;&lt;span style=&quot; font-size:9pt; font-weight:600;&quot;&gt;xsoot&lt;/span&gt;&lt;span style=&quot; font-size:9pt;&quot;&gt;)&lt;/span&gt;&lt;/p&gt;&lt;/body&gt;&lt;/html&gt;</string>
              </property>
             </widget>
            </item>
            <item row="0" column="0">
             <widget class="QComboBox" name="comboBoxSoot">
              <property name="minimumSize">
               <size>
                <width>300</width>
                <height>0</height>
               </size>
              </property>
              <property name="toolTip">
               <string>&lt;html&gt;&lt;head/&gt;&lt;body&gt;&lt;p&gt;&lt;span style=&quot; font-size:9pt;&quot;&gt;Select the soot model.&lt;/span&gt;&lt;/p&gt;&lt;p&gt;&lt;span style=&quot; font-size:9pt;&quot;&gt;(code_saturne key words: &lt;/span&gt;&lt;span style=&quot; font-size:9pt; font-weight:600;&quot;&gt;ISOOT&lt;/span&gt;&lt;span style=&quot; font-size:9pt;&quot;&gt;)&lt;/span&gt;&lt;/p&gt;&lt;/body&gt;&lt;/html&gt;</string>
              </property>
              <property name="statusTip">
               <string>Select the thermal scalar</string>
              </property>
             </widget>
            </item>
            <item row="1" column="1">
             <widget class="QLineEdit" name="lineEditSootDensity">
              <property name="minimumSize">
               <size>
                <width>50</width>
                <height>0</height>
               </size>
              </property>
              <property name="maximumSize">
               <size>
                <width>80</width>
                <height>16777215</height>
               </size>
              </property>
              <property name="toolTip">
               <string>&lt;html&gt;&lt;head/&gt;&lt;body&gt;&lt;p&gt;&lt;span style=&quot; font-size:9pt;&quot;&gt;Density of soot&lt;/span&gt;&lt;/p&gt;&lt;p&gt;&lt;span style=&quot; font-size:9pt;&quot;&gt;(code_saturne key words: &lt;/span&gt;&lt;span style=&quot; font-size:9pt; font-weight:600;&quot;&gt;rosoot&lt;/span&gt;&lt;span style=&quot; font-size:9pt;&quot;&gt;)&lt;/span&gt;&lt;/p&gt;&lt;/body&gt;&lt;/html&gt;</string>
              </property>
             </widget>
            </item>
            <item row="1" column="2">
             <widget class="QLabel" name="label_4">
              <property name="text">
               <string>&lt;html&gt;&lt;head/&gt;&lt;body&gt;&lt;p&gt;kg/m&lt;span style=&quot; vertical-align:super;&quot;&gt;3&lt;/span&gt;&lt;/p&gt;&lt;/body&gt;&lt;/html&gt;</string>
              </property>
             </widget>
            </item>
            <item row="2" column="0">
             <widget class="QLabel" name="labelSootFraction">
              <property name="lineWidth">
               <number>1</number>
              </property>
              <property name="text">
               <string>Fraction of soot in products</string>
              </property>
             </widget>
            </item>
            <item row="1" column="0">
             <widget class="QLabel" name="labelSootDensity">
              <property name="sizePolicy">
               <sizepolicy hsizetype="MinimumExpanding" vsizetype="Fixed">
                <horstretch>0</horstretch>
                <verstretch>0</verstretch>
               </sizepolicy>
              </property>
              <property name="text">
               <string>Soot density</string>
              </property>
             </widget>
            </item>
           </layout>
          </widget>
         </item>
        </layout>
       </widget>
      </item>
      <item>
       <widget class="QFrame" name="frameOptions">
        <property name="frameShape">
         <enum>QFrame::NoFrame</enum>
        </property>
        <property name="frameShadow">
         <enum>QFrame::Raised</enum>
        </property>
        <layout class="QVBoxLayout" name="verticalLayout_3">
         <item>
          <layout class="QHBoxLayout" name="_4">
           <item>
            <widget class="QCheckBox" name="checkBoxRadRestart">
             <property name="toolTip">
              <string>&lt;html&gt;&lt;head/&gt;&lt;body&gt;&lt;p&gt;Use restart info for radiative transfer in case of calculation restart.&lt;/p&gt;&lt;/body&gt;&lt;/html&gt;</string>
             </property>
             <property name="layoutDirection">
              <enum>Qt::RightToLeft</enum>
             </property>
             <property name="text">
              <string>Restart for radiative calculation</string>
             </property>
            </widget>
           </item>
           <item>
            <spacer>
             <property name="orientation">
              <enum>Qt::Horizontal</enum>
             </property>
             <property name="sizeHint" stdset="0">
              <size>
               <width>16</width>
               <height>16</height>
              </size>
             </property>
            </spacer>
           </item>
          </layout>
         </item>
         <item>
          <layout class="QHBoxLayout" name="_2">
           <item>
            <widget class="QLabel" name="labelAdvanced">
             <property name="toolTip">
              <string>&lt;html&gt;&lt;head/&gt;&lt;body&gt;&lt;p&gt;&lt;span style=&quot; font-size:9pt;&quot;&gt;Define the resolution frequency, the method to calculate the radiative source term, and verbosity levels for thermal radiative transfers.&lt;/span&gt;&lt;/p&gt;&lt;/body&gt;&lt;/html&gt;</string>
             </property>
             <property name="text">
              <string>Advanced options</string>
             </property>
            </widget>
           </item>
           <item>
            <widget class="QToolButton" name="toolButtonAdvanced">
             <property name="minimumSize">
              <size>
               <width>30</width>
               <height>30</height>
              </size>
             </property>
             <property name="toolTip">
              <string>&lt;html&gt;&lt;head/&gt;&lt;body&gt;&lt;p&gt;&lt;span style=&quot; font-size:9pt;&quot;&gt;Define the resolution frequency, the method to calculate the radiative source term, and verbosity levels for thermal radiative transfers.&lt;/span&gt;&lt;/p&gt;&lt;/body&gt;&lt;/html&gt;</string>
             </property>
             <property name="text">
              <string>...</string>
             </property>
             <property name="icon">
              <iconset resource="resources_pages.qrc">
               <normaloff>:/new/prefix1/icons/22x22/preferences-system.png</normaloff>:/new/prefix1/icons/22x22/preferences-system.png</iconset>
             </property>
             <property name="iconSize">
              <size>
               <width>22</width>
               <height>22</height>
              </size>
             </property>
            </widget>
           </item>
           <item>
            <spacer>
             <property name="orientation">
              <enum>Qt::Horizontal</enum>
             </property>
             <property name="sizeHint" stdset="0">
              <size>
               <width>16</width>
               <height>21</height>
              </size>
             </property>
            </spacer>
           </item>
          </layout>
         </item>
        </layout>
       </widget>
      </item>
     </layout>
    </widget>
   </item>
  </layout>
 </widget>
 <resources>
  <include location="resources_pages.qrc"/>
 </resources>
 <connections/>
</ui><|MERGE_RESOLUTION|>--- conflicted
+++ resolved
@@ -6,13 +6,8 @@
    <rect>
     <x>0</x>
     <y>0</y>
-<<<<<<< HEAD
-    <width>810</width>
-    <height>577</height>
-=======
     <width>429</width>
     <height>567</height>
->>>>>>> 81c3e2b4
    </rect>
   </property>
   <property name="windowTitle">
@@ -79,146 +74,6 @@
      </layout>
     </widget>
    </item>
-<<<<<<< HEAD
-   <item row="2" column="0">
-    <widget class="QGroupBox" name="groupBoxSoot">
-     <property name="toolTip">
-      <string>&lt;html&gt;&lt;head/&gt;&lt;body&gt;&lt;p&gt;&lt;span style=&quot; font-size:9pt;&quot;&gt;Select the soot model and the corresponding parameters.&lt;/span&gt;&lt;/p&gt;&lt;p&gt;&lt;span style=&quot; font-size:9pt;&quot;&gt;(code_saturne key words: &lt;/span&gt;&lt;span style=&quot; font-size:9pt; font-weight:600;&quot;&gt;ISOOT&lt;/span&gt;&lt;span style=&quot; font-size:9pt;&quot;&gt;, &lt;/span&gt;&lt;span style=&quot; font-size:9pt; font-weight:600;&quot;&gt;rosoot &lt;/span&gt;&lt;span style=&quot; font-size:9pt;&quot;&gt;and&lt;/span&gt;&lt;span style=&quot; font-size:9pt; font-weight:600;&quot;&gt; xsoot&lt;/span&gt;&lt;span style=&quot; font-size:9pt;&quot;&gt;)&lt;/span&gt;&lt;/p&gt;&lt;/body&gt;&lt;/html&gt;</string>
-     </property>
-     <property name="title">
-      <string>Soot</string>
-     </property>
-     <property name="flat">
-      <bool>false</bool>
-     </property>
-     <property name="checkable">
-      <bool>false</bool>
-     </property>
-     <property name="checked">
-      <bool>false</bool>
-     </property>
-     <layout class="QGridLayout" name="_3">
-      <property name="leftMargin">
-       <number>9</number>
-      </property>
-      <property name="horizontalSpacing">
-       <number>6</number>
-      </property>
-      <item row="1" column="0">
-       <layout class="QGridLayout" name="gridLayoutSoot">
-        <item row="1" column="0">
-         <widget class="QLabel" name="labelSootFraction">
-          <property name="text">
-           <string>Fraction of soot in products</string>
-          </property>
-          <property name="wordWrap">
-           <bool>false</bool>
-          </property>
-          <property name="margin">
-           <number>0</number>
-          </property>
-         </widget>
-        </item>
-        <item row="0" column="3">
-         <spacer name="horizontalSpacer">
-          <property name="orientation">
-           <enum>Qt::Horizontal</enum>
-          </property>
-          <property name="sizeHint" stdset="0">
-           <size>
-            <width>40</width>
-            <height>20</height>
-           </size>
-          </property>
-         </spacer>
-        </item>
-        <item row="0" column="2">
-         <widget class="QLabel" name="label_4">
-          <property name="text">
-           <string>&lt;html&gt;&lt;head/&gt;&lt;body&gt;&lt;p&gt;kg/m&lt;span style=&quot; vertical-align:super;&quot;&gt;3&lt;/span&gt;&lt;/p&gt;&lt;/body&gt;&lt;/html&gt;</string>
-          </property>
-         </widget>
-        </item>
-        <item row="1" column="1">
-         <widget class="QLineEdit" name="lineEditSootFraction">
-          <property name="maximumSize">
-           <size>
-            <width>80</width>
-            <height>16777215</height>
-           </size>
-          </property>
-          <property name="toolTip">
-           <string>&lt;html&gt;&lt;head/&gt;&lt;body&gt;&lt;p&gt;&lt;span style=&quot; font-size:9pt;&quot;&gt;The soot fraction is a constant fraction of the products (Used only if the soot yield is not defined in the thermochemistry data file).&lt;/span&gt;&lt;/p&gt;&lt;p&gt;&lt;span style=&quot; font-size:9pt;&quot;&gt;(code_saturne key words: &lt;/span&gt;&lt;span style=&quot; font-size:9pt; font-weight:600;&quot;&gt;xsoot&lt;/span&gt;&lt;span style=&quot; font-size:9pt;&quot;&gt;)&lt;/span&gt;&lt;/p&gt;&lt;/body&gt;&lt;/html&gt;</string>
-          </property>
-         </widget>
-        </item>
-        <item row="0" column="1">
-         <widget class="QLineEdit" name="lineEditSootDensity">
-          <property name="maximumSize">
-           <size>
-            <width>80</width>
-            <height>16777215</height>
-           </size>
-          </property>
-          <property name="toolTip">
-           <string>&lt;html&gt;&lt;head/&gt;&lt;body&gt;&lt;p&gt;&lt;span style=&quot; font-size:9pt;&quot;&gt;Density of soot&lt;/span&gt;&lt;/p&gt;&lt;p&gt;&lt;span style=&quot; font-size:9pt;&quot;&gt;(code_saturne key words: &lt;/span&gt;&lt;span style=&quot; font-size:9pt; font-weight:600;&quot;&gt;rosoot&lt;/span&gt;&lt;span style=&quot; font-size:9pt;&quot;&gt;)&lt;/span&gt;&lt;/p&gt;&lt;/body&gt;&lt;/html&gt;</string>
-          </property>
-         </widget>
-        </item>
-        <item row="0" column="0">
-         <widget class="QLabel" name="labelSootDensity">
-          <property name="text">
-           <string>Soot density</string>
-          </property>
-         </widget>
-        </item>
-        <item row="1" column="2">
-         <widget class="QLabel" name="labelSootFractionbis">
-          <property name="text">
-           <string>(Used only if the soot yield is not defined in the thermochemistry data file)</string>
-          </property>
-         </widget>
-        </item>
-       </layout>
-      </item>
-      <item row="0" column="0">
-       <layout class="QHBoxLayout" name="_5">
-        <item>
-         <widget class="QComboBox" name="comboBoxSoot">
-          <property name="minimumSize">
-           <size>
-            <width>300</width>
-            <height>0</height>
-           </size>
-          </property>
-          <property name="toolTip">
-           <string>&lt;html&gt;&lt;head/&gt;&lt;body&gt;&lt;p&gt;&lt;span style=&quot; font-size:9pt;&quot;&gt;Select the soot model.&lt;/span&gt;&lt;/p&gt;&lt;p&gt;&lt;span style=&quot; font-size:9pt;&quot;&gt;(code_saturne key words: &lt;/span&gt;&lt;span style=&quot; font-size:9pt; font-weight:600;&quot;&gt;ISOOT&lt;/span&gt;&lt;span style=&quot; font-size:9pt;&quot;&gt;)&lt;/span&gt;&lt;/p&gt;&lt;/body&gt;&lt;/html&gt;</string>
-          </property>
-          <property name="statusTip">
-           <string>Select the thermal scalar</string>
-          </property>
-         </widget>
-        </item>
-        <item>
-         <spacer>
-          <property name="orientation">
-           <enum>Qt::Horizontal</enum>
-          </property>
-          <property name="sizeHint" stdset="0">
-           <size>
-            <width>16</width>
-            <height>20</height>
-           </size>
-          </property>
-         </spacer>
-        </item>
-       </layout>
-      </item>
-     </layout>
-    </widget>
-   </item>
-=======
->>>>>>> 81c3e2b4
    <item row="3" column="0">
     <spacer>
      <property name="orientation">
@@ -280,18 +135,12 @@
          <bool>true</bool>
         </property>
         <layout class="QGridLayout" name="gridLayout_2">
-<<<<<<< HEAD
-         <item row="0" column="0">
-          <widget class="QComboBox" name="comboBoxQuadrature">
-           <property name="minimumSize">
-=======
          <item row="0" column="2">
           <widget class="QLineEdit" name="lineEditNdirec">
            <property name="maximumSize">
->>>>>>> 81c3e2b4
-            <size>
-             <width>260</width>
-             <height>0</height>
+            <size>
+             <width>50</width>
+             <height>16777215</height>
             </size>
            </property>
            <property name="toolTip">
@@ -322,18 +171,12 @@
            </property>
           </spacer>
          </item>
-<<<<<<< HEAD
-         <item row="0" column="2">
-          <widget class="QLineEdit" name="lineEditNdirec">
-           <property name="maximumSize">
-=======
          <item row="0" column="0">
           <widget class="QComboBox" name="comboBoxQuadrature">
            <property name="minimumSize">
->>>>>>> 81c3e2b4
-            <size>
-             <width>50</width>
-             <height>16777215</height>
+            <size>
+             <width>260</width>
+             <height>0</height>
             </size>
            </property>
            <property name="toolTip">
