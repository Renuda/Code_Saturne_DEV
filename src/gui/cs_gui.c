/*============================================================================
 * Management of the GUI parameters file: main parameters
 *============================================================================*/

/*
  This file is part of Code_Saturne, a general-purpose CFD tool.

  Copyright (C) 1998-2021 EDF S.A.

  This program is free software; you can redistribute it and/or modify it under
  the terms of the GNU General Public License as published by the Free Software
  Foundation; either version 2 of the License, or (at your option) any later
  version.

  This program is distributed in the hope that it will be useful, but WITHOUT
  ANY WARRANTY; without even the implied warranty of MERCHANTABILITY or FITNESS
  FOR A PARTICULAR PURPOSE.  See the GNU General Public License for more
  details.

  You should have received a copy of the GNU General Public License along with
  this program; if not, write to the Free Software Foundation, Inc., 51 Franklin
  Street, Fifth Floor, Boston, MA 02110-1301, USA.
*/

/*----------------------------------------------------------------------------*/

#include "cs_defs.h"

/*----------------------------------------------------------------------------
 * Standard C library headers
 *----------------------------------------------------------------------------*/

#include <stdio.h>
#include <stdlib.h>
#include <math.h>
#include <string.h>
#include <fcntl.h>
#include <unistd.h>
#include <assert.h>

/*----------------------------------------------------------------------------
 * Local headers
 *----------------------------------------------------------------------------*/

#include "bft_mem.h"
#include "bft_error.h"
#include "bft_printf.h"

#include "fvm_selector.h"

#include "cs_all_to_all.h"
#include "cs_array.h"
#include "cs_base.h"
#include "cs_boundary.h"
#include "cs_boundary_zone.h"
#include "cs_equation.h"
#include "cs_equation_param.h"
#include "cs_ext_neighborhood.h"
#include "cs_field.h"
#include "cs_field_pointer.h"
#include "cs_file.h"
#include "cs_log.h"
#include "cs_gui_util.h"
#include "cs_gui_boundary_conditions.h"
#include "cs_gui_specific_physics.h"
#include "cs_gui_mobile_mesh.h"
#include "cs_geom.h"
#include "cs_gwf_physical_properties.h"
#include "cs_internal_coupling.h"
#include "cs_math.h"
#include "cs_mesh.h"
#include "cs_mesh_quantities.h"
#include "cs_mesh_location.h"
#include "cs_multigrid.h"
#include "cs_order.h"
#include "cs_parall.h"
#include "cs_porous_model.h"
#include "cs_parameters.h"
#include "cs_param_sles.h"
#include "cs_partition.h"
#include "cs_physical_model.h"
#include "cs_prototypes.h"
#include "cs_rotation.h"
#include "cs_selector.h"
#include "cs_timer.h"
#include "cs_time_moment.h"
#include "cs_thermal_model.h"
#include "cs_physical_properties.h"
#include "cs_time_step.h"
#include "cs_turbomachinery.h"
#include "cs_sles.h"
#include "cs_sles_it.h"
#include "cs_turbulence_model.h"
#include "cs_wall_functions.h"
#include "cs_physical_constants.h"
#include "cs_balance_by_zone.h"
#include "cs_fan.h"
#include "cs_velocity_pressure.h"
#include "cs_vof.h"
#include "cs_volume_zone.h"

/*----------------------------------------------------------------------------
 * Header for the current file
 *----------------------------------------------------------------------------*/

#include "cs_gui.h"

/*----------------------------------------------------------------------------*/

BEGIN_C_DECLS

/*! \cond DOXYGEN_SHOULD_SKIP_THIS */

/*=============================================================================
 * Local Macro Definitions
 *============================================================================*/

/* debugging switch */
#define _XML_DEBUG_ 0

/*============================================================================
 * Local Structure Definitions
 *============================================================================*/

/*============================================================================
 * External global variables
 *============================================================================*/

/*============================================================================
 * Private global variables
 *============================================================================*/

/*============================================================================
 * Static global variables
 *============================================================================*/

/*============================================================================
 * Static local variables
 *============================================================================*/

/*============================================================================
 * Private function definitions
 *============================================================================*/

/*----------------------------------------------------------------------------
 * Remove a node inside a tree.
 *
 * The node is removed from the tree but not destroyed, so it may be inserted
 * in another position.
 *
 * \param[in, out]  tn    tree node to remove
 *----------------------------------------------------------------------------*/

static void
_tree_node_remove(cs_tree_node_t  *tn)
{
  if (tn->prev != NULL)
    tn->prev->next = tn->next;
  if (tn->next != NULL)
    tn->next->prev = tn->prev;

  if (tn->parent != NULL) {
    if (tn->parent->children == tn)
      tn->parent->children = tn->next;
  }

  tn->prev = NULL;
  tn->next = NULL;
}

/*-----------------------------------------------------------------------------
 * Modify double numerical parameters.
 *
 * parameters:
 *   param    <-- label of the numerical parameter
 *   value    <-- value of the numerical parameter
 *----------------------------------------------------------------------------*/

static void
_numerical_double_parameters(const char  *param,
                             double      *value)
{
  cs_tree_node_t *tn = NULL;
  char *path0 = NULL;
  BFT_MALLOC(path0, strlen("numerical_parameters/") + strlen(param) + 1, char);
  strcpy(path0, "numerical_parameters/");
  strcat(path0, param);
  tn = cs_tree_get_node(cs_glob_tree, path0);
  BFT_FREE(path0);

  /* value not changed if path not found */
  cs_gui_node_get_real(tn, value);
}

/*----------------------------------------------------------------------------
 * Return the value of the choice attribute for material, method, ...
 *
 * parameters:
 *   name        <--  name of the property
 *----------------------------------------------------------------------------*/

static const char*
_thermal_table_choice(const char *name)
{
  cs_tree_node_t *tn
    = cs_tree_get_node(cs_glob_tree, "physical_properties/fluid_properties");
  tn = cs_tree_node_get_child(tn, name);

  const char *choice = cs_tree_node_get_tag(tn, "choice");

  return choice;
}

/*----------------------------------------------------------------------------
 * Return the value of the reference table for a given method, ...
 *
 * parameters:
 *   name        <--  name of the option
 *----------------------------------------------------------------------------*/

static const char*
_thermal_table_option(const char *name)
{
  cs_tree_node_t *tn
    = cs_tree_get_node(cs_glob_tree,
                       "physical_properties/fluid_properties/method");

  const char *option = cs_tree_node_get_child_value_str(tn, name);

  return option;
}

/*----------------------------------------------------------------------------
 * Return the tree node associated to a given property and zone.
 *----------------------------------------------------------------------------*/

static cs_tree_node_t *
_get_property_node(const char *property_name,
                   const char *zone_name)
{
  cs_tree_node_t *tn = cs_tree_find_node(cs_glob_tree, "property");
  while (tn != NULL) {
    const char *name = cs_tree_node_get_child_value_str(tn, "name");
    if (cs_gui_strcmp(name, property_name))
      break;
    else
      tn = cs_tree_find_node_next(cs_glob_tree, tn, "property");
  }

  /* FIXME: Currently zone definitions (other than all_cells) are
   * handled using sub-nodes. This will be changed for v7.1
   */
  if (zone_name != NULL) {
    if (strcmp(zone_name, "all_cells")) {
      /* Get zone_id from xml */
      cs_tree_node_t *id_n =
        cs_tree_get_node(cs_glob_tree,
                         "solution_domain/volumic_conditions/zone");
      const char *id_s = NULL;
      while (id_n != NULL) {
        const char *zname = cs_tree_node_get_tag(id_n, "label");
        if (cs_gui_strcmp(zname, zone_name)) {
          id_s = cs_tree_node_get_tag(id_n, "id");
          break;
        }
        id_n = cs_tree_node_get_next_of_name(id_n);
      }
      if (id_s != NULL) {
        tn = cs_tree_node_get_child(tn, "zone");
        tn = cs_tree_node_get_sibling_with_tag(tn, "zone_id", id_s);
      }
    }
  }

  return tn;
}

/*----------------------------------------------------------------------------
 * Return the value of the choice attribute from a property name.
 *
 * parameters:
 *   property_name        <--  name of the property
 *   zone_name            <--  name of zone. If NULL we use
 *                             default definition
 *----------------------------------------------------------------------------*/

static const char*
_properties_choice(const char *property_name,
                   const char *zone_name)
{
  const char *choice = NULL;

  cs_tree_node_t *node = _get_property_node(property_name, zone_name);

  choice = cs_tree_node_get_child_value_str(node, "choice");

  return choice;
}

/*----------------------------------------------------------------------------
 * Return the formula associated to a given property and zone.
 *----------------------------------------------------------------------------*/

static const char*
_property_formula(const char *property_name,
                  const char *zone_name)
{
  const char *law = NULL;

  cs_tree_node_t *node = _get_property_node(property_name, zone_name);

  node = cs_tree_node_get_child(node, "formula");

  law = cs_tree_node_get_value_str(node);

  return law;
}

/*----------------------------------------------------------------------------
 * Return 0 if default value is needed
 *
 * parameters:
 *   name        <--  name of the property
 *----------------------------------------------------------------------------*/

static int
_thermal_table_needed(const char *name)
{
  int choice = 0;

  const char *prop_choice = _properties_choice(name, NULL);
  if (cs_gui_strcmp(prop_choice, "thermal_law"))
    choice = 1;

  return choice;
}

/*-----------------------------------------------------------------------------
 * use MEI for physical property
 *----------------------------------------------------------------------------*/

static void
_physical_property(cs_field_t          *c_prop,
                   const cs_zone_t     *z)
{
  int user_law = 0;
  const char *prop_choice = _properties_choice(c_prop->name, NULL);

  if (cs_gui_strcmp(prop_choice, "user_law"))
    user_law = 1;

  if (user_law) {

    const char *law = _property_formula(c_prop->name, z->name);

    if (law != NULL) {
      cs_field_t *fmeg[1] = {c_prop};
      cs_meg_volume_function(z, fmeg);
    }

  }
  else if (cs_gui_strcmp(prop_choice, "thermal_law") &&
           cs_gui_strcmp(z->name, "all_cells")) {
    cs_phys_prop_type_t property = -1;

    if (cs_gui_strcmp(c_prop->name, "density"))
      property = CS_PHYS_PROP_DENSITY;

    else if (cs_gui_strcmp(c_prop->name, "molecular_viscosity"))
      property = CS_PHYS_PROP_DYNAMIC_VISCOSITY;

    else if (cs_gui_strcmp(c_prop->name, "specific_heat"))
      property = CS_PHYS_PROP_ISOBARIC_HEAT_CAPACITY;

    else if (cs_gui_strcmp(c_prop->name, "thermal_conductivity"))
      property = CS_PHYS_PROP_THERMAL_CONDUCTIVITY;

    else
      bft_error(__FILE__, __LINE__, 0,
                _("Error: can not evaluate property: %s using a thermal law\n"),
                c_prop->name);

    /* For incompressible flows, the thermodynamic pressure is constant over
     * time and is the reference pressure. */

    cs_lnum_t thermodynamic_pressure_stride = 0;
    cs_lnum_t thermal_f_val_stride = 1;
    cs_real_t _p0 = cs_glob_fluid_properties->p0;
    cs_real_t _t0 = cs_glob_fluid_properties->t0;

    const cs_real_t *thermodynamic_pressure = &_p0;
    const cs_real_t *_thermal_f_val = NULL;

    if (CS_F_(t) != NULL) {
      if (CS_F_(t)->type & CS_FIELD_VARIABLE)
        _thermal_f_val = CS_F_(t)->val;
    }
    else if (CS_F_(h) != NULL) {
      if (CS_F_(h)->type & CS_FIELD_VARIABLE)
        _thermal_f_val = CS_F_(h)->val;
    }
    else if (CS_F_(e_tot) != NULL) {
      if (CS_F_(h)->type & CS_FIELD_VARIABLE) {
        _thermal_f_val = CS_F_(e_tot)->val;
        thermodynamic_pressure = CS_F_(p)->val;
        thermodynamic_pressure_stride = 1;
      }
    }
    else {
      thermal_f_val_stride = 0;
      _thermal_f_val = &_t0;
    }

    const cs_lnum_t ncel = z->n_elts;

    cs_phys_prop_compute(property,
                         ncel,
                         thermodynamic_pressure_stride,
                         thermal_f_val_stride,
                         thermodynamic_pressure,
                         _thermal_f_val,
                         c_prop->val);
  }
}

/*-----------------------------------------------------------------------------
 * Return the value of choice for user scalar's property
 *
 * parameters:
 *   f_name     <-- field name
 *   choice     <-> choice for property
 *----------------------------------------------------------------------------*/

static int
_scalar_properties_choice(const char *f_name,
                          int *choice)
{
  const char *buff = NULL;
  int   ichoice;

  cs_tree_node_t *tn;

  for (tn = cs_tree_get_node(cs_glob_tree, "additional_scalars/variable");
      tn != NULL;) {
    if (!cs_gui_strcmp(f_name, cs_tree_node_get_tag(tn, "name")))
      tn = cs_tree_node_get_next_of_name(tn);
    else
      break;
  }

  tn = cs_tree_get_node(tn, "property/choice");
  buff = cs_tree_node_get_value_str(tn);

  if (buff == NULL) {
    ichoice = 0;

  } else {
    ichoice = 1;

    if (cs_gui_strcmp(buff, "user_law"))
      *choice = 1;
    else if (cs_gui_strcmp(buff, "constant"))
      *choice = 0;
    else
      bft_error(__FILE__, __LINE__, 0, _("Invalid node in function %s\n"),
                                       __func__);
  }

  return ichoice;
}

/*-----------------------------------------------------------------------------
 * Return value of diffusion coefficient for user scalars
 *        return 1 if value exists
 *        return 0 if not
 *
 * parameters:
 *   num_sca  <-- number of scalar
 *   value   <--  value of diffusion coefficient
 *----------------------------------------------------------------------------*/

static void
_scalar_diffusion_value(int         num_sca,
                        cs_real_t  *value)
{
  cs_tree_node_t *tn
    = cs_tree_get_node(cs_glob_tree, "additional_scalars/variable");

  for (int i = 1;
       tn != NULL && i < num_sca ;
       i++) {
   tn = cs_tree_node_get_next_of_name(tn);
  }
  tn = cs_tree_get_node(tn, "property/initial_value");

  cs_gui_node_get_real(tn, value);
}

/*-----------------------------------------------------------------------------
 * Find the node associated with a given variable.
 *
 * parameters:
 *   variable_name  <-- name of variable
 *
 * return:
 *   pointer to associated tree node (NULL if not present)
 *----------------------------------------------------------------------------*/

static cs_tree_node_t *
_find_node_variable(const char  *variable_name)
{
  cs_tree_node_t *tn = cs_tree_find_node(cs_glob_tree, "variable");
  while (tn != NULL) {
    const char *name = cs_tree_node_get_child_value_str(tn, "name");
    if (cs_gui_strcmp(name, variable_name))
      break;
    else
      tn = cs_tree_find_node_next(cs_glob_tree, tn, "variable");
  }

  return tn;
}

/*-----------------------------------------------------------------------------
 * Return value of turbulent flux model
 *
 * parameters:
 *   tn_v   <-- tree node associated with variable
 *   value  --> value of turbulent flux model
 *----------------------------------------------------------------------------*/

static void
_variable_turbulent_flux_model(cs_tree_node_t  *tn_v,
                               int             *value)
{
  const char *result
    = cs_tree_node_get_child_value_str(tn_v, "turbulent_flux_model");

  if (cs_gui_strcmp(result, "SGDH"))
    *value = 0;
  else if (cs_gui_strcmp(result, "GGDH"))
    *value = 10;
  else if (cs_gui_strcmp(result, "EB-GGDH"))
    *value = 11;
  else if (cs_gui_strcmp(result, "AFM"))
    *value = 20;
  else if (cs_gui_strcmp(result, "EB-AFM"))
    *value = 21;
  else if (cs_gui_strcmp(result, "DFM"))
    *value = 30;
  else if (cs_gui_strcmp(result, "EB-DFM"))
    *value = 31;
  else
    *value = 0; /* assign default */
}

/*----------------------------------------------------------------------------
 * Get the attribute value from the scheme order
 *
 * parameters:
 *   tn_v    <-- node assocaited with variable
 *   keyword -->  value of attribute node
 *----------------------------------------------------------------------------*/

static void
_order_scheme_value(cs_tree_node_t  *tn_v,
                    int             *keyword)
{
  cs_tree_node_t *tn = cs_tree_node_get_child(tn_v, "order_scheme");
  const char *choice = cs_tree_node_get_child_value_str(tn, "choice");

  if (cs_gui_strcmp(choice, "centered"))
    *keyword = 1;
  else if (cs_gui_strcmp(choice, "solu"))
    *keyword = 0;
}

/*----------------------------------------------------------------------------
 * Get the attribute value from the cs_tree query.
 *
 * parameters:
 *   node          <--
 *   child         <-- child markup
 *   keyword      -->  value of attribute node
 *----------------------------------------------------------------------------*/

static void
_slope_test_value(cs_tree_node_t  *tn,
                  int             *keyword)
{
  int result = -999;
  cs_gui_node_get_child_status_int(tn, "slope_test", &result);

  if (result == 1)
    *keyword = 0;
  if (result == 0)
    *keyword = 1;
}

/*----------------------------------------------------------------------------
 * Return the attribute choice associated to a child markup from a variable.
 *
 * parameters:
 *   tn_v   <-- tree node associated with the choice
 *   child  <--  child markup
 *----------------------------------------------------------------------------*/

static const char *
_variable_choice(cs_tree_node_t   *tn_v,
                 const char       *child)
{
  cs_tree_node_t *tn = cs_tree_get_node(tn_v, child);

  const char *choice = cs_tree_node_get_child_value_str(tn, "choice");

  return choice;
}

/*-----------------------------------------------------------------------------
 * Modify integer numerical parameters.
 *
 * parameters:
 *   param     <--  label of the numerical parameter
 *   keyword   <--  value of the numerical parameter
 *----------------------------------------------------------------------------*/

static void
_numerical_int_parameters(const char  *param,
                          int         *keyword)
{
  int choice = *keyword;
  int result = *keyword;
  cs_tree_node_t *tn = cs_tree_get_node(cs_glob_tree, "numerical_parameters");

  if (cs_gui_strcmp(param, "gradient_reconstruction")) {

    tn = cs_tree_get_node(tn, param);
    tn = cs_tree_get_node(tn, "choice");
    cs_gui_node_get_int(tn, &choice);
    *keyword = choice;

  } else if (cs_gui_strcmp(param, "piso_sweep_number")) {

    tn = cs_tree_get_node(tn, "velocity_pressure_algo");
    tn = cs_tree_get_node(tn, param);
    cs_gui_node_get_int(tn, &result);
    *keyword = result;

  } else {

    tn = cs_tree_get_node(tn, param);
    cs_gui_node_get_status_int(tn, &result);
    *keyword = result;
  }
}

/*-----------------------------------------------------------------------------
 * Modify gravity parameters.
 *
 * parameters:
 *   param               <--  gravity parameter (GX, GY, GZ)
 *   keyword            <<--  new value of the gravity parameter
 *----------------------------------------------------------------------------*/

static void
_gravity_value(const char  *param,
               double      *value)
{
  cs_tree_node_t *tn
    = cs_tree_get_node(cs_glob_tree, "physical_properties/gravity");
  tn = cs_tree_get_node(tn, param);

  cs_gui_node_get_real(tn, value);
}

/*-----------------------------------------------------------------------------
 * Modify coriolis source terms parameters.
 *
 * parameters:
 *   param    <--  coriolis parameter (omegax, omegay, omegaz)
 *   value    -->  new value of the coriolis parameter
 *----------------------------------------------------------------------------*/

static void
_coriolis_value(const char *param,
                double     *value)
{
  cs_tree_node_t *tn
    = cs_tree_get_node(cs_glob_tree, "physical_properties/omega");
  tn = cs_tree_get_node(tn, param);

  cs_gui_node_get_real(tn, value);
}

/*----------------------------------------------------------------------------
 * Get the value of the choice attribute from a property markup.
 * Return 1 if the cs_tree request has succeeded, 0 otherwise.
 *
 * parameters:
 *   property_name <-- name of the property
 *   choice        --> value of the attribute choice
 *----------------------------------------------------------------------------*/

static int
_properties_choice_id(const char  *property_name,
                      int         *choice)
{
  const char *buff = NULL;
  int   iok = 0;

  buff = _properties_choice(property_name, NULL);
  *choice = 0; /* default */
  if (buff)
  {
    iok = 1;
    if (cs_gui_strcmp(buff, "user_law")       ||
        cs_gui_strcmp(buff, "predefined_law") ||
        cs_gui_strcmp(buff, "thermal_law") )
      *choice = 1;
    else if (cs_gui_strcmp(buff, "constant"))
      *choice = 0;
  }
  else
    iok = 0;
  return iok;
}

/*----------------------------------------------------------------------------
 * Return the length choice for initialize turbulence
 *----------------------------------------------------------------------------*/

static const char *
_reference_length_initialization_choice(void)
{
  cs_tree_node_t *tn
    = cs_tree_get_node(cs_glob_tree,
                       "thermophysical_models/turbulence/"
                       "reference_length/choice");

  const char *initialization_choice
    = cs_tree_node_get_value_str(tn);

  return initialization_choice;
}

/*----------------------------------------------------------------------------
 * Return the initialization choice of the turbulence variables.
 *
 * parameters:
 *   zone_id        <--  zone number
 *----------------------------------------------------------------------------*/

static const char *
_turbulence_initialization_choice(const char* zone_id)
{
  cs_tree_node_t *tn
    = cs_tree_get_node(cs_glob_tree,
                       "thermophysical_models/turbulence/initialization");
  tn = cs_tree_node_get_sibling_with_tag(tn, "zone_id", zone_id);
  tn = cs_tree_get_node(tn, "choice");

  const char *initialization_choice
    = cs_tree_node_get_value_str(tn);

  return initialization_choice;
}

/*==========================
 * FOR VOLUMIC ZONES
 *==========================*/

/*----------------------------------------------------------------------------
 * Check if a given zone type attribute is active
 *
 * parameters:
 *   z_id  <--  zone id
 *   attr  <--  attribute checked for
 *
 * return:
 *   true if attribute checked for is active, false otherwise
 *----------------------------------------------------------------------------*/

static bool
_zone_id_is_type(int          z_id,
                 const char  *attr)
{
  bool retval = false;

  const char *status = NULL;
  cs_tree_node_t *tn
    = cs_tree_get_node(cs_glob_tree, "solution_domain/volumic_conditions/zone");
  for (int i = 1; tn != NULL && i < z_id; i++) {
    tn = cs_tree_node_get_next_of_name(tn);
  }
  tn = cs_tree_get_node(tn, attr);
  status = cs_tree_node_get_value_str(tn);

  if (status != NULL) {
    if (cs_gui_strcmp(status, "on"))
      retval = true;
  }

  return retval;
}

/*----------------------------------------------------------------------------
 * Indicate if a given zone type attribute is active
 *
 * parameters:
 *   tn       <-- tree node associated with the zone variable
 *   type_str <-- string describing the type
 *----------------------------------------------------------------------------*/

static bool
_zone_is_type(cs_tree_node_t  *tn,
              const char      *type_str)
{
  bool retval = false;

  const char *type_s = cs_tree_node_get_tag(tn, type_str);
  if (type_s != NULL) {
    if (strcmp(type_s, "on") == 0)
      retval = true;
  }

  return retval;
}

/*----------------------------------------------------------------------------
 * Add a test attribute to an cs_tree query for a given zone id.
 *
 * This should dissapear in the future, when zone names replace ids
 * in the XML file.
 *
 * Note that ids in the zone model are 0-based, while those in the XML
 * are 1-based. The shift is handled by adding a default zone in
 * the base model.
 *
 * parameters:
 *   tn    <-- parent tree node
 *   z_id  <-- zone id (O-based)
 *
 * return:
 *   sibling node matching attribute
 *----------------------------------------------------------------------------*/

static cs_tree_node_t *
_add_zone_id_test_attribute(cs_tree_node_t *tn,
                            int             z_id)
{
  char z_id_str[32];
  snprintf(z_id_str, 31, "%d", z_id);

  return cs_tree_node_get_sibling_with_tag(tn, "zone_id", z_id_str);
}

/*-----------------------------------------------------------------------------
 * Change the head losses matrix from the local frame to the global frame.
 *
 * parameters:
 *   a_ij     <--  change matrix from the local frame to the global frame
 *   in_ij    <--  head losses matrix in the local frame
 *   out_ij   <--  head losses matrix in the global frame
 *----------------------------------------------------------------------------*/

static void
_matrix_base_conversion(double  a11,   double  a12,   double  a13,
                        double  a21,   double  a22,   double  a23,
                        double  a31,   double  a32,   double  a33,
                        double  in11,  double  in12,  double  in13,
                        double  in21,  double  in22,  double  in23,
                        double  in31,  double  in32,  double  in33,
                        double *out11, double *out12, double *out13,
                        double *out21, double *out22, double *out23,
                        double *out31, double *out32, double *out33)
{
  int     i, j, k;
  double  tensorP[3][3], tensorA[3][3], tensorB[3][3];
  double  tensorC[3][3], tensorD[3][3];

  tensorA[0][0] = in11;
  tensorA[0][1] = in12;
  tensorA[0][2] = in13;
  tensorA[1][0] = in21;
  tensorA[1][1] = in22;
  tensorA[1][2] = in23;
  tensorA[2][0] = in31;
  tensorA[2][1] = in32;
  tensorA[2][2] = in33;

  tensorP[0][0] = a11;
  tensorP[0][1] = a12;
  tensorP[0][2] = a13;
  tensorP[1][0] = a21;
  tensorP[1][1] = a22;
  tensorP[1][2] = a23;
  tensorP[2][0] = a31;
  tensorP[2][1] = a32;
  tensorP[2][2] = a33;

  for (i = 0; i < 3; i++) {
    for (j = 0; j < 3; j++) {
      tensorB[i][j] = 0.;
      for (k = 0; k < 3; k++)
        tensorB[i][j] += tensorP[i][k] * tensorA[k][j];
    }
  }

  /* Inversion of a 3x3 matrix */

  tensorC[0][0] = a11;
  tensorC[0][1] = a21;
  tensorC[0][2] = a31;
  tensorC[1][0] = a12;
  tensorC[1][1] = a22;
  tensorC[1][2] = a32;
  tensorC[2][0] = a13;
  tensorC[2][1] = a23;
  tensorC[2][2] = a33;

  for (i = 0; i < 3; i++) {
    for (j = 0; j < 3; j++) {
      tensorD[i][j] = 0.;
      for (k = 0; k < 3; k++)
        tensorD[i][j] += tensorB[i][k] * tensorC[k][j];
    }
  }

  *out11 = tensorD[0][0];
  *out22 = tensorD[1][1];
  *out33 = tensorD[2][2];
  *out12 = tensorD[0][1];
  *out13 = tensorD[0][2];
  *out21 = tensorD[1][0];
  *out23 = tensorD[1][2];
  *out31 = tensorD[2][0];
  *out32 = tensorD[2][1];
}

/*-----------------------------------------------------------------------------
 * Return value of coefficient associated to the head losses definition.
 *
 * parameters:
 *   tn_hl <-- tree node associated with zone head losses
 *   c     <-- name of the coefficient
 *----------------------------------------------------------------------------*/

static double
_c_head_losses(cs_tree_node_t  *tn_hl,
               const char      *c)
{
  double value  = 0.0;

  const cs_real_t *v_r = cs_tree_node_get_child_values_real(tn_hl, c);
  if (v_r != NULL)
    value = v_r[0];

  return value;
}

/*-----------------------------------------------------------------------------
 * Get turbomachinery model
 *
 * parameters:
 *   model_type  -->  turbomachinery model type
 *   coupled     -->  use coupled variant
 *----------------------------------------------------------------------------*/

static void
_turbomachinery_model(cs_turbomachinery_model_t  *model_type,
                      bool                       *coupled)
{
  *model_type = CS_TURBOMACHINERY_NONE;
  *coupled = false;

  const char *model = NULL;

  cs_tree_node_t *tn
    = cs_tree_get_node(cs_glob_tree,
                       "thermophysical_models/turbomachinery/model");
  model = cs_tree_node_get_value_str(tn);

  if (cs_gui_strcmp(model, "off"))
    *model_type = CS_TURBOMACHINERY_NONE;
  else if (cs_gui_strcmp(model, "transient"))
    *model_type = CS_TURBOMACHINERY_TRANSIENT;
  else if (cs_gui_strcmp(model, "frozen"))
    *model_type = CS_TURBOMACHINERY_FROZEN;
  else if (cs_gui_strcmp(model, "transient_coupled")) {
    *model_type = CS_TURBOMACHINERY_TRANSIENT;
    *coupled = true;
  }
  else if (cs_gui_strcmp(model, "frozen_coupled")) {
    *model_type = CS_TURBOMACHINERY_FROZEN;
    *coupled = true;
  }
}

/*----------------------------------------------------------------------------
 * Return the value of the choice attribute for rotor (turbomachinery)
 *
 * parameters:
 *   rotor_id    <--  id of the rotor
 *   name        <--  name of the property
 *----------------------------------------------------------------------------*/

static double
_rotor_option(int          rotor_id,
              const char  *name)
{
  double value = 0.;

  cs_tree_node_t *tn
    = cs_tree_get_node(cs_glob_tree,
                       "thermophysical_models/turbomachinery/rotor");
  for (int i = 1; tn != NULL && i < rotor_id + 1;  i++) {
    tn = cs_tree_node_get_next_of_name(tn);
  }
  tn = cs_tree_node_get_child(tn, "rotation");
  tn = cs_tree_node_get_child(tn, name);

  cs_gui_node_get_real(tn, &value);

  return value;
}

/*-----------------------------------------------------------------------------
 * Return the value to a face joining markup for turbomachinery
 *
 * parameters:
 *   keyword <-- label of the markup
 *   number  <-- joining number
 *----------------------------------------------------------------------------*/

static const char *
_get_rotor_face_joining(const char  *keyword,
                        int          number)
{
  cs_tree_node_t *tn
    = cs_tree_get_node(cs_glob_tree,
                       "thermophysical_models/turbomachinery/"
                       "joining/face_joining");
  for (int i = 1; tn != NULL && i < number; i++) {
    tn = cs_tree_node_get_next_of_name(tn);
  }
  tn = cs_tree_get_node(tn, keyword);

  const char *value = cs_tree_node_get_value_str(tn);

  return value;
}

/*----------------------------------------------------------------------------
 * Return volume zone id in tree (1 to n).
 *
 * Also checks that zone definitions are ordered if id_e > -1
 *
 * Note that the name tag for zones actually defines an integer (1 to n).
 * This tag should be removed in the future to only use the zone label
 * (the actual zone name).
 *
 * parameters:
 *   tn   <-- associated tree node
 *   id_e <-- expected zone id (0 to n-1)
 *
 * return
 *   zone's id in tree (1 to n)
 *----------------------------------------------------------------------------*/

static int
_v_zone_t_id(cs_tree_node_t  *tn,
             int              id_e)
{
  int z_t_id = id_e + 1;

  const char *id_s = cs_tree_node_get_tag(tn, "id");
  if (id_s != NULL) {
    z_t_id = atoi(id_s);
    if (id_e > -1 && z_t_id != id_e + 1)
      bft_printf(_("\n"
                   " Warning: noncontiguous %s zone ids in XML:\n"
                   "          zone with index %d has id %d.\n"),
                 tn->name, id_e, z_t_id);
  }

  return z_t_id;
}

/*----------------------------------------------------------------------------
 * Return volume zone tree node with a given id (name)
 *
 * parameters:
 *   tn_vc  <-- associated volume conditions tree node (parent)
 *   z_t_id <-- zone id in tree (1 to n)
 *
 * return
 *   pointer to associated zone node, or NULL if not found
 *----------------------------------------------------------------------------*/

static cs_tree_node_t *
_v_zone_node_by_id(cs_tree_node_t  *tn_vc,
                   int              z_t_id)
{
  cs_tree_node_t *retval = NULL;

  for (cs_tree_node_t *tn = cs_tree_node_get_child(tn_vc, "zone");
       tn != NULL;
       tn = cs_tree_node_get_next_of_name(tn)) {
    if (z_t_id == _v_zone_t_id(tn, -1)) {
      retval = tn;
      break;
    }
  }
  return retval;
}

/*----------------------------------------------------------------------------
 * Ensure volume and boundary zones defined through the GUI are ordered
 * (modifying tree if necessary)
 *----------------------------------------------------------------------------*/

static void
_ensure_zones_order(void)
{
  cs_tree_node_t *tn_parent = NULL;

  /* Volume zones */
  /*------------- */

  tn_parent = cs_tree_get_node(cs_glob_tree,
                               "solution_domain/volumic_conditions");

  /* Check if volume zones are defined in increasing id order */

  bool need_reorder = false;

  int z_id_prev = -1;
  int id = 0;

  for (cs_tree_node_t *tn = cs_tree_node_get_child(tn_parent, "zone");
       tn != NULL;
       tn = cs_tree_node_get_next_of_name(tn), id++) {
    if (_v_zone_t_id(tn, id) < z_id_prev)
      need_reorder = true;
  }

  const int n_v_zones = id;

  if (need_reorder) {

    cs_lnum_t *order = NULL, *z_ids = NULL;

    /* Build ordering array */

    BFT_MALLOC(z_ids, n_v_zones, cs_lnum_t);
    BFT_MALLOC(order, n_v_zones, cs_lnum_t);

    /* Loop on volume condition zones */

    id = 0;
    for (cs_tree_node_t *tn = cs_tree_node_get_child(tn_parent, "zone");
         tn != NULL;
         tn = cs_tree_node_get_next_of_name(tn), id++) {
      z_ids[id] = _v_zone_t_id(tn, id);
    }

    cs_order_lnum_allocated(NULL, z_ids, order, n_v_zones);

    /* Now loop on zones in id order */

    cs_tree_node_t *tn_head = NULL;
    cs_tree_node_t *tn_tail = NULL;

    for (int i = 0; i < n_v_zones; i++) {

      int z_id = z_ids[order[i]];

      cs_tree_node_t *tn = _v_zone_node_by_id(tn_parent, z_id);
      _tree_node_remove(tn);
      if (tn_head == NULL) {
        tn_head = tn;
        tn_tail = tn;
      }
      else {
        tn->prev = tn_tail;
        tn_tail->next = tn;
        tn_tail = tn;
      }

    }

    if (tn_parent->children != NULL)
      tn_parent->children->prev = tn_tail;
    tn_tail->next = tn_parent->children;
    tn_parent->children = tn_head;

    BFT_FREE(order);
    BFT_FREE(z_ids);
  }

  /* Boundary zones */
  /*--------------- */

  /* Loop on boundary condition zones */

  tn_parent = cs_tree_get_node(cs_glob_tree,
                               "boundary_conditions");

  need_reorder = false;
  int z_id_max = 0;

  id = 0;
  for (cs_tree_node_t *tn = cs_tree_node_get_child(tn_parent, "boundary");
       tn != NULL;
       tn = cs_tree_node_get_next_of_name(tn), id++) {

    /* Zone id in tree; note that the name tag for boundary zones actually
       defines an integer (1 to n). This tag should be removed in the
       future to only use the zone label (the actual zone name). */

    const char *id_s = cs_tree_node_get_tag(tn, "name");
    if (id_s != NULL) {
      int z_t_id = atoi(id_s);
      if (z_t_id != id + 1)
        need_reorder = true;
      z_id_max = CS_MAX(z_id_max, z_t_id);
    }

  }

  const int n_b_zones = id;

  if (need_reorder) {

    cs_lnum_t *order = NULL, *z_ids = NULL;
    cs_tree_node_t **tn_bcs = NULL;

    /* Build ordering array */

    BFT_MALLOC(z_ids, n_b_zones, cs_lnum_t);
    BFT_MALLOC(order, n_b_zones, cs_lnum_t);
    BFT_MALLOC(tn_bcs, n_b_zones, cs_tree_node_t *);

    /* Loop on volume condition zones */

    id = 0;
    for (cs_tree_node_t *tn = cs_tree_node_get_child(tn_parent, "boundary");
         tn != NULL;
         tn = cs_tree_node_get_next_of_name(tn), id++) {
      const char *id_s = cs_tree_node_get_tag(tn, "name");
      if (id_s != NULL) {
        z_ids[id] = atoi(id_s);
      }
      else
        z_ids[id] = z_id_max + 1 + id;
      tn_bcs[id] = tn;
    }

    cs_order_lnum_allocated(NULL, z_ids, order, n_b_zones);

    BFT_FREE(z_ids);

    /* Now loop on zones in id order */

    cs_tree_node_t *tn_head = NULL;
    cs_tree_node_t *tn_tail = NULL;

    for (int i = 0; i < n_b_zones; i++) {

      cs_tree_node_t *tn = tn_bcs[order[i]];
      _tree_node_remove(tn);
      if (tn_head == NULL) {
        tn_head = tn;
        tn_tail = tn;
      }
      else {
        tn->prev = tn_tail;
        tn_tail->next = tn;
        tn_tail = tn;
      }

    }

    if (tn_parent->children != NULL)
      tn_parent->children->prev = tn_tail;
    tn_tail->next = tn_parent->children;
    tn_parent->children = tn_head;

    BFT_FREE(order);
    BFT_FREE(tn_bcs);
  }
}

/*! (DOXYGEN_SHOULD_SKIP_THIS) \endcond */

/*============================================================================
 * Public Fortran function definitions
 *============================================================================*/

/*----------------------------------------------------------------------------
 * Thermal model.
 *
 * Fortran Interface:
 *
 * subroutine csther ()
 * *****************
 *
 *----------------------------------------------------------------------------*/

void CS_PROCF (csther, CSTHER) (void)
{
  cs_thermal_model_t *thermal = cs_get_glob_thermal_model();

  switch(cs_gui_thermal_model()) {
  case 10:
    thermal->itherm = CS_THERMAL_MODEL_TEMPERATURE;
    thermal->itpscl = CS_TEMPERATURE_SCALE_CELSIUS;
    break;
  case 11:
    thermal->itherm = CS_THERMAL_MODEL_TEMPERATURE;
    thermal->itpscl = CS_TEMPERATURE_SCALE_KELVIN;
    break;
  case 12:
    thermal->itherm = CS_THERMAL_MODEL_TEMPERATURE;
    thermal->itpscl = CS_TEMPERATURE_SCALE_CELSIUS;
    break;
  case 13:
    thermal->itherm = CS_THERMAL_MODEL_TEMPERATURE;
    thermal->itpscl = CS_TEMPERATURE_SCALE_CELSIUS;
    break;
  case 20:
    thermal->itherm = CS_THERMAL_MODEL_ENTHALPY;
    thermal->itpscl = CS_TEMPERATURE_SCALE_KELVIN;
    break;
  case 30:
    thermal->itherm = CS_THERMAL_MODEL_TOTAL_ENERGY;
    thermal->itpscl = CS_TEMPERATURE_SCALE_KELVIN;
    break;
  default:
    thermal->itherm = CS_THERMAL_MODEL_NONE;
    thermal->itpscl = CS_TEMPERATURE_SCALE_NONE;
    break;
  }
}

/*----------------------------------------------------------------------------
 * Turbulence model
 *----------------------------------------------------------------------------*/

void cs_gui_turb_model(void)
{
  cs_tree_node_t *tn_t = cs_tree_get_node(cs_glob_tree,
                                          "thermophysical_models/turbulence");

  const char *model = cs_tree_node_get_tag(tn_t, "model");
  if (model == NULL)
    return;

  int iwallf = -1;
  cs_turb_model_t *turb_mdl = cs_get_glob_turb_model();
  cs_turb_rans_model_t *rans_mdl = cs_get_glob_turb_rans_model();

  if (cs_gui_strcmp(model, "off"))
    turb_mdl->iturb = CS_TURB_NONE;
  else if (cs_gui_strcmp(model, "mixing_length")) {
    turb_mdl->iturb = CS_TURB_MIXING_LENGTH;
    cs_gui_node_get_child_real(tn_t, "mixing_length_scale", &(rans_mdl->xlomlg));
  }
  else if (cs_gui_strcmp(model, "k-epsilon")) {
    turb_mdl->iturb = CS_TURB_K_EPSILON;
    cs_gui_node_get_child_int(tn_t, "wall_function", &iwallf);
    cs_gui_node_get_child_status_int(tn_t, "gravity_terms", &(rans_mdl->igrake));
  }
  else if (cs_gui_strcmp(model, "k-epsilon-PL")) {
    turb_mdl->iturb = CS_TURB_K_EPSILON_LIN_PROD;
    cs_gui_node_get_child_int(tn_t, "wall_function", &iwallf);
    cs_gui_node_get_child_status_int(tn_t, "gravity_terms", &(rans_mdl->igrake));
  }
  else if (cs_gui_strcmp(model, "Rij-epsilon")) {
    turb_mdl->iturb = CS_TURB_RIJ_EPSILON_LRR;
    cs_gui_node_get_child_int(tn_t, "wall_function", &iwallf);
    cs_gui_node_get_child_status_int(tn_t, "gravity_terms", &(rans_mdl->igrari));
  }
  else if (cs_gui_strcmp(model, "Rij-SSG")) {
    turb_mdl->iturb = CS_TURB_RIJ_EPSILON_SSG;
    cs_gui_node_get_child_int(tn_t, "wall_function", &iwallf);
    cs_gui_node_get_child_status_int(tn_t, "gravity_terms", &(rans_mdl->igrari));
  }
  else if (cs_gui_strcmp(model, "Rij-EBRSM")) {
    turb_mdl->iturb = CS_TURB_RIJ_EPSILON_EBRSM;
    cs_gui_node_get_child_int(tn_t, "wall_function", &iwallf);
    cs_gui_node_get_child_status_int(tn_t, "gravity_terms", &(rans_mdl->igrari));
  }
  else if (cs_gui_strcmp(model, "LES_Smagorinsky")) {
    turb_mdl->iturb = CS_TURB_LES_SMAGO_CONST;
  }
  else if (cs_gui_strcmp(model, "LES_dynamique")) {
    turb_mdl->iturb = CS_TURB_LES_SMAGO_DYN;
  }
  else if (cs_gui_strcmp(model, "LES_WALE")) {
    turb_mdl->iturb = CS_TURB_LES_WALE;
  }
  else if (cs_gui_strcmp(model, "v2f-phi")) {
    turb_mdl->iturb = CS_TURB_V2F_PHI;
    cs_gui_node_get_child_int(tn_t, "wall_function", &iwallf);
    cs_gui_node_get_child_status_int(tn_t, "gravity_terms", &(rans_mdl->igrake));
  }
  else if (cs_gui_strcmp(model, "v2f-BL-v2/k")) {
    turb_mdl->iturb = CS_TURB_V2F_BL_V2K;
    cs_gui_node_get_child_int(tn_t, "wall_function", &iwallf);
    cs_gui_node_get_child_status_int(tn_t, "gravity_terms", &(rans_mdl->igrake));
  }
  else if (cs_gui_strcmp(model, "k-omega-SST")) {
    turb_mdl->iturb = CS_TURB_K_OMEGA;
    cs_gui_node_get_child_int(tn_t, "wall_function", &iwallf);
    cs_gui_node_get_child_status_int(tn_t, "gravity_terms", &(rans_mdl->igrake));
  }
  else if (cs_gui_strcmp(model, "Spalart-Allmaras")) {
    turb_mdl->iturb = CS_TURB_SPALART_ALLMARAS;
  }
  else
    bft_error(__FILE__, __LINE__, 0,
        _("Invalid turbulence model: %s.\n"), model);

  if (iwallf != -1) {
    cs_wall_functions_t *wall_fnt = cs_get_glob_wall_functions();
    wall_fnt->iwallf = (cs_wall_f_type_t)iwallf;
  }

#if _XML_DEBUG_
  bft_printf("==> %s\n", __func__);
  bft_printf("--model: %s\n", model);
  bft_printf("--iturb = %i\n", turb_mdl->iturb);
  bft_printf("--igrake = %i\n", rans_mdl->igrake);
  bft_printf("--igrari = %i\n", rans_mdl->igrari);
  bft_printf("--iwallf = %i\n", wall_fnt->iwallf);
  bft_printf("--xlomlg = %f\n", rans_mdl->xlomlg);
#endif
}

/*----------------------------------------------------------------------------
 * Define reference length and reference velocity for initialization of the
 * turbulence variables
 *----------------------------------------------------------------------------*/

void cs_gui_turb_ref_values(void)
{
  cs_tree_node_t *tn_t = cs_tree_get_node(cs_glob_tree,
                                          "thermophysical_models/turbulence");

  cs_turb_model_t *turb_mdl = cs_get_glob_turb_model();

  if (turb_mdl->iturb != 0) {
    const char* length_choice = NULL;
    cs_turb_ref_values_t *ref_values = cs_get_glob_turb_ref_values();

    ref_values->uref = 1.; /* default if not specified */

    cs_gui_node_get_child_real(tn_t,
                               "reference_velocity",
                               &(ref_values->uref));

    length_choice = _reference_length_initialization_choice();

    if (length_choice != NULL) {
      if (cs_gui_strcmp(length_choice, "prescribed"))
        cs_gui_node_get_child_real(tn_t,
                                   "reference_length",
                                   &(ref_values->almax));
    }
  }

#if _XML_DEBUG_
  bft_printf("==> %s\n", __func__);
  bft_printf("--almax = %f\n", ref_values->almax);
  bft_printf("--uref  = %f\n", ref_values->uref);
#endif
}

/*----------------------------------------------------------------------------
 * Specific heat variable or constant indicator.
 *
 * Fortran Interface:
 *
 * SUBROUTINE CSCPVA (ICP)
 * *****************
 *
 * INTEGER          ICP     -->   specific heat variable or constant indicator
 *----------------------------------------------------------------------------*/

void CS_PROCF (cscpva, CSCPVA) (void)
{
  int choice;
  cs_fluid_properties_t *phys_pp = cs_get_glob_fluid_properties();

  if (_properties_choice_id("specific_heat", &choice))
    phys_pp->icp = (choice > 0) ? 0 : -1;

#if _XML_DEBUG_
  bft_printf("==> %s\n", __func__);
  bft_printf("--icp = %i\n", phys_pp->icp);
#endif
}

/*----------------------------------------------------------------------------
 * Volumic viscosity variable or constant indicator.
 *
 * Fortran Interface:
 *
 * SUBROUTINE CSCVVVA (IVISCV)
 * *****************
 *
 * INTEGER        IVISCV  --> volumic viscosity variable or constant indicator
 *----------------------------------------------------------------------------*/

void CS_PROCF (csvvva, CSVVVA) (int *iviscv)
{
  int choice;

  if (_properties_choice_id("volume_viscosity", &choice))
    *iviscv = (choice > 0) ? 0 : -1;

#if _XML_DEBUG_
  bft_printf("==> %s\n", __func__);
  bft_printf("--iviscv = %i\n", *iviscv);
#endif
}

/*----------------------------------------------------------------------------
 * Constant or variable indicator for the user scalar molecular diffusivity
 *
 * Fortran Interface:
 *
 * subroutine csivis
 * *****************
 *----------------------------------------------------------------------------*/

void CS_PROCF (csivis, CSIVIS) (void)
{
  int choice1, choice2;
  int test1, test2;

  const int keysca = cs_field_key_id("scalar_id");
  const int kivisl = cs_field_key_id("diffusivity_id");
  const int kscavr = cs_field_key_id("first_moment_id");
  const int n_fields = cs_field_n_fields();

  cs_field_t *tf = cs_thermal_model_field();

  if (   cs_glob_physical_model_flag[CS_PHYSICAL_MODEL_FLAG] <= 0
      && tf != NULL) {
    test1 = _properties_choice_id("thermal_conductivity", &choice1);
    test2 = _properties_choice_id("specific_heat", &choice2);

    if (test1 && test2) {

      for (int f_id = 0; f_id < n_fields; f_id++) {
        cs_field_t  *f = cs_field_by_id(f_id);
        if (f->type & CS_FIELD_VARIABLE) {
          if (f == tf) {
            if (choice1 || choice2)
              cs_field_set_key_int(f, kivisl, 0);
            else
              cs_field_set_key_int(f, kivisl, -1);
          }
        }
      }
    }
  }

  for (int f_id = 0; f_id < n_fields; f_id++) {
    cs_field_t  *f = cs_field_by_id(f_id);

    if (   (f->type & CS_FIELD_VARIABLE)
        && (f->type & CS_FIELD_USER)
        && (f != tf)) {
      int iscal = cs_field_get_key_int(f, keysca);
      if (iscal > 0) {
        if (cs_field_get_key_int(f, kscavr) < 0) {
          if (_scalar_properties_choice(f->name, &choice1))
            cs_field_set_key_int(f, kivisl, choice1 - 1);
          // for groundwater we impose variable property
          if (cs_glob_physical_model_flag[CS_GROUNDWATER] > -1)
            cs_field_set_key_int(f, kivisl, 0);
        }
      }
    }
  }

  if (cs_glob_physical_model_flag[CS_COMPRESSIBLE] > -1) {
    int d_f_id = -1;
    /*FIXME:CK*/
    const char *prop_choice = _properties_choice("thermal_conductivity", NULL);
    if (cs_gui_strcmp(prop_choice, "user_law") ||
        cs_gui_strcmp(prop_choice, "predefined_law"))
      d_f_id = 0;
    cs_field_t *c_temp = cs_field_by_name("temperature");
    cs_field_set_key_int(c_temp, kivisl, d_f_id);
  }
}

/*----------------------------------------------------------------------------
 * Time passing parameter.
 *
 * Fortran Interface:
 *
 * SUBROUTINE CSIDTV ()
 * *****************
 *----------------------------------------------------------------------------*/

void CS_PROCF (csidtv, CSIDTV) (void)
{
  cs_time_step_options_t *time_opt = cs_get_glob_time_step_options();

  cs_tree_node_t *tn
    = cs_tree_get_node(cs_glob_tree, "analysis_control/time_parameters");
  cs_gui_node_get_child_int(tn, "time_passing", &time_opt->idtvar);

#if _XML_DEBUG_
  bft_printf("==> %s\n", __func__);
  bft_printf("--idtvar = %i\n", time_opt->idtvar);
#endif
}

/*----------------------------------------------------------------------------
 * Hydrostatic pressure parameter.
 *
 * Fortran Interface:
 *
 * SUBROUTINE CSIPHY ()
 * *****************
 *
 *----------------------------------------------------------------------------*/

void CS_PROCF (csiphy, CSIPHY) (void)
{
  cs_velocity_pressure_param_t *vp_param
    = cs_get_glob_velocity_pressure_param();
  int result = vp_param->iphydr;
  cs_tree_node_t *tn
    = cs_tree_find_node(cs_glob_tree,
                        "numerical_parameters/hydrostatic_pressure");
  cs_gui_node_get_status_int(tn, &result);
  vp_param->iphydr = result;

#if _XML_DEBUG_
  bft_printf("==> %s\n", __func__);
  bft_printf("--iphydr = %i\n", vp_model->iphydr);
#endif
}

/*----------------------------------------------------------------------------
 * Hydrostatic equilibrium parameter.
 *
 * Fortran Interface:
 *
 * SUBROUTINE CSCFGP (icfgrp)
 * *****************
 *
 * INTEGER          icfgrp  -->   hydrostatic equilibrium
 *----------------------------------------------------------------------------*/

void CS_PROCF (cscfgp, CSCFGP) (int *icfgrp)
{
  int result = *icfgrp;
  cs_tree_node_t *tn
    = cs_tree_find_node(cs_glob_tree,
                        "numerical_parameters/hydrostatic_equilibrium/");
  cs_gui_node_get_status_int(tn, &result);
  *icfgrp = result;

#if _XML_DEBUG_
  bft_printf("==> %s\n", __func__);
  bft_printf("--icfgrp = %i\n", *icfgrp);
#endif
}

/*----------------------------------------------------------------------------
 * Restart parameters.
 *
 * Fortran Interface:
 *
 * SUBROUTINE CSISUI (NTSUIT, ILEAUX, ICCVFG)
 * *****************
 *
 * INTEGER          NTSUIT  -->   checkpoint frequency
 * INTEGER          ICCFVG  -->   restart with frozen field
 *----------------------------------------------------------------------------*/

void CS_PROCF (csisui, CSISUI) (int *ntsuit,
                                int *iccvfg)
{
  cs_tree_node_t *tn = cs_tree_get_node(cs_glob_tree,
                                        "calculation_management/start_restart");

  cs_gui_node_get_child_int(tn, "restart_rescue", ntsuit);

  cs_gui_node_get_child_status_int
    (tn, "restart_with_auxiliary",
     &(cs_glob_restart_auxiliary->read_auxiliary));

  cs_gui_node_get_child_status_int(tn, "frozen_field", iccvfg);

#if _XML_DEBUG_
  bft_printf("==> %s\n", __func__);
  bft_printf("--ntsuit = %i\n", *ntsuit);
  bft_printf("--ileaux = %i\n", cs_glob_restart_auxiliary->read_auxiliary);
  bft_printf("--iccvfg = %i\n", *iccvfg);
#endif
}

/*----------------------------------------------------------------------------
 * Time passing parameters.
 *
 * Fortran Interface:
 *
 * SUBROUTINE CSTIME ()
 *
 *----------------------------------------------------------------------------*/

void CS_PROCF (cstime, CSTIME) (void)
{
  /* Default values for time step factor */
  double cdtmin = 0.1, cdtmax = 1000.;

  cs_tree_node_t *tn
    = cs_tree_get_node(cs_glob_tree, "analysis_control/time_parameters");

  cs_time_step_options_t *time_opt = cs_get_glob_time_step_options();
  cs_time_step_t *time_stp = cs_get_glob_time_step();

  cs_gui_node_get_child_real(tn, "time_step_ref", &(time_stp->dt_ref));
  cs_gui_node_get_child_real(tn, "time_step_min_factor", &cdtmin);
  cs_gui_node_get_child_real(tn, "time_step_max_factor", &cdtmax);
  cs_gui_node_get_child_real(tn, "max_courant_num", &(time_opt->coumax));
  cs_gui_node_get_child_real(tn, "max_fourier_num", &(time_opt->foumax));
  cs_gui_node_get_child_real(tn, "time_step_var", &(time_opt->varrdt));
  cs_gui_node_get_child_real(tn, "relaxation_coefficient", &(time_opt->relxst));

  time_opt->dtmin = cdtmin * time_stp->dt_ref;
  time_opt->dtmax = cdtmax * time_stp->dt_ref;

  /* We keep these two lines in case we read an old XML file... */
  cs_gui_node_get_child_real(tn, "time_step_min", &(time_opt->dtmin));
  cs_gui_node_get_child_real(tn, "time_step_max", &(time_opt->dtmax));

  /* Stop criterion */

  cs_real_t  _t_max = -1;

  cs_gui_node_get_child_real(tn, "maximum_time", &_t_max);
  if (_t_max >= 0)
    time_stp->t_max = _t_max;
  else {
    cs_gui_node_get_child_real(tn, "maximum_time_add", &_t_max);
    if (_t_max >= 0)
      time_stp->t_max = time_stp->t_prev + _t_max;
  }

  if (_t_max < 0) {
    int _nt_max = -1;
    cs_gui_node_get_child_int(tn, "iterations", &_nt_max);
    if (_nt_max > -1)
      time_stp->nt_max = _nt_max;
    else {
      cs_gui_node_get_child_int(tn, "iterations_add", &_nt_max);
      if (_nt_max > -1)
        time_stp->nt_max = time_stp->nt_prev + _nt_max;
    }
  }

  cs_gui_node_get_child_status_int(tn,
                                   "thermal_time_step",
                                   &(time_opt->iptlro));

#if _XML_DEBUG_
  bft_printf("==> %s\n", __func__);
  bft_printf("--idtvar = %i\n", time_opt->idtvar);
  bft_printf("--iptlro = %i\n", time_opt->iptlro);
  bft_printf("--ntmabs = %i\n", time_stp->nt_max);
  bft_printf("--dtref = %f\n",  time_opt->dtref);
  bft_printf("--dtmin = %f\n",  time_opt->dtmin);
  bft_printf("--dtmax = %f\n",  time_opt->dtmax);
  bft_printf("--coumax = %f\n", time_opt->coumax);
  bft_printf("--foumax = %f\n", time_opt->foumax);
  bft_printf("--varrdt = %f\n", time_opt->varrdt);
  bft_printf("--relxst = %f\n", time_opt->relxst);
#endif
}

/*----------------------------------------------------------------------------
 * Space scheme options, linear solver precision and time step factor
 *----------------------------------------------------------------------------*/

void CS_PROCF (uinum1, UINUM1) (double  *cdtvar)
{
  const int key_cal_opt_id = cs_field_key_id("var_cal_opt");
  const int var_key_id = cs_field_key_id("variable_id");
  const int keysca = cs_field_key_id("scalar_id");
  cs_var_cal_opt_t var_cal_opt;

  int n_fields = cs_field_n_fields();
  for (int f_id = 0; f_id < n_fields; f_id++) {
    cs_field_t *f = cs_field_by_id(f_id);
    if (f->type & CS_FIELD_VARIABLE) {
      int j = cs_field_get_key_int(f, var_key_id) -1;
      cs_field_get_key_struct(f, key_cal_opt_id, &var_cal_opt);

      const char *ref_name = f->name;
      if (   cs_gui_strcmp(f->name, "r11")
          || cs_gui_strcmp(f->name, "r22")
          || cs_gui_strcmp(f->name, "r33")
          || cs_gui_strcmp(f->name, "r12")
          || cs_gui_strcmp(f->name, "r23")
          || cs_gui_strcmp(f->name, "r13"))
        ref_name = "rij";

      cs_tree_node_t *tn_v = _find_node_variable(ref_name);

      cs_gui_node_get_child_real(tn_v, "solver_precision", &var_cal_opt.epsilo);
      cs_gui_node_get_child_status_int(tn_v, "flux_reconstruction",
                                       &var_cal_opt.ircflu);
      cs_gui_node_get_child_int(tn_v, "rhs_reconstruction",
                                &var_cal_opt.nswrsm);
      cs_gui_node_get_child_int(tn_v, "verbosity", &var_cal_opt.verbosity);

      /* For CDO equation, if non-automatic value ie != -1 */
      cs_equation_param_t *eqp = cs_equation_param_by_name(f->name);
      if (eqp != NULL && cs_gui_is_equal_real(var_cal_opt.epsilo, -1) == 0)
        eqp->sles_param->eps = var_cal_opt.epsilo;

      /* convection scheme options */
      if (var_cal_opt.iconv > 0) {
        cs_gui_node_get_child_real(tn_v, "blending_factor",
                                   &var_cal_opt.blencv);
        _order_scheme_value(tn_v, &var_cal_opt.ischcv);
        _slope_test_value(tn_v, &var_cal_opt.isstpc);
      }

      /* set field calculation options */
      cs_field_set_key_struct(f, key_cal_opt_id, &var_cal_opt);

      /* only for additional variables (user or model) */
      int isca = cs_field_get_key_int(f, keysca);
      if (isca > 0) {
        /* time step factor */
        cs_gui_node_get_child_real(tn_v, "time_step_factor", &cdtvar[j]);
      }
    }
  }

#if _XML_DEBUG_
  bft_printf("==> %s\n", __func__);
  for (int f_id = 0; f_id < n_fields; f_id++) {
    const cs_field_t  *f = cs_field_by_id(f_id);
    if (f->type & CS_FIELD_VARIABLE) {
      j = cs_field_get_key_int(f, var_key_id) -1;
      bft_printf("-->variable[%i] = %s\n", j, f->name);
      bft_printf("--blencv = %f\n", var_cal_opt.blencv);
      bft_printf("--epsilo = %g\n", var_cal_opt.epsilo);
      bft_printf("--cdtvar = %g\n", cdtvar[j]);
      bft_printf("--ischcv = %i\n", var_cal_opt.ischcv);
      bft_printf("--isstpc = %i\n", var_cal_opt.isstpc);
      bft_printf("--ircflu = %i\n", var_cal_opt.ircflu);
      bft_printf("--nswrsm = %i\n", var_cal_opt.nswrsm);
    }
  }
#endif
}

/*----------------------------------------------------------------------------
 * Global numerical parameters.
 *
 * Fortran Interface:
 *
 * SUBROUTINE CSNUM2 (RELAXP, IMRGRA)
 * *****************
 * DOUBLE PRECISION RELAXP  -->   pressure relaxation
 * INTEGER          IMRGRA  -->   gradient reconstruction
 *----------------------------------------------------------------------------*/

void CS_PROCF (csnum2, CSNUM2)(double  *relaxp,
                               int     *imrgra)
{
  cs_velocity_pressure_param_t *vp_param = cs_get_glob_velocity_pressure_param();
  cs_velocity_pressure_model_t *vp_model = cs_get_glob_velocity_pressure_model();

  const char *choice = NULL;

  cs_tree_node_t *tn_n = cs_tree_get_node(cs_glob_tree, "numerical_parameters");

  int _imrgra = -1;

  cs_ext_neighborhood_type_t enh_type = cs_ext_neighborhood_get_type();

  choice = cs_tree_node_get_tag(cs_tree_get_node(tn_n,
                                                 "gradient_reconstruction"),
                                "choice");
  if (cs_gui_strcmp(choice, "green_iter"))
    _imrgra = 0;
  else if (cs_gui_strcmp(choice, "lsq"))
    _imrgra = 1;
  else if (cs_gui_strcmp(choice, "green_lsq"))
    _imrgra = 4;
  else if (cs_gui_strcmp(choice, "green_vtx"))
    _imrgra = 7;

  if (_imrgra != 0 && _imrgra != 7) {
    choice = cs_tree_node_get_tag(cs_tree_get_node(tn_n,
                                                   "extended_neighborhood"),
                                  "choice");
    if (cs_gui_strcmp(choice, "none")) {
      enh_type = CS_EXT_NEIGHBORHOOD_NONE;
    }
    else if (cs_gui_strcmp(choice, "complete")) {
      enh_type = CS_EXT_NEIGHBORHOOD_COMPLETE;
      _imrgra += 1;
    }
    else if (cs_gui_strcmp(choice, "cell_center_opposite")) {
      enh_type = CS_EXT_NEIGHBORHOOD_CELL_CENTER_OPPOSITE;
      _imrgra += 2;
    }
    else if (cs_gui_strcmp(choice, "non_ortho_max")) {
      enh_type = CS_EXT_NEIGHBORHOOD_NON_ORTHO_MAX;
      _imrgra += 2;
    }
  }

  cs_ext_neighborhood_set_type(enh_type);

  if (_imrgra > -1)
    *imrgra = _imrgra;

  int _idilat = -1;

  choice = cs_tree_node_get_tag(cs_tree_get_node(tn_n, "algo_density_variation"),
                                "choice");
  if (cs_gui_strcmp(choice, "boussi"))
    _idilat = 0;
  else if (cs_gui_strcmp(choice, "dilat_std"))
    _idilat = 1;
  else if (cs_gui_strcmp(choice, "dilat_unstd"))
    _idilat = 2;
  else if (cs_gui_strcmp(choice, "low_mach"))
    _idilat = 3;
  else if (cs_gui_strcmp(choice, "algo_fire"))
    _idilat = 4;

  if (_idilat > -1)
<<<<<<< HEAD
    stokes->idilat = _idilat;

  _numerical_int_parameters("gradient_transposed", &(stokes->ivisse));
  _numerical_int_parameters("velocity_pressure_coupling", &(stokes->ipucou));
  _numerical_int_parameters("piso_sweep_number", &(piso->nterup));
=======
    vp_model->idilat = _idilat;

  _numerical_int_parameters("gradient_transposed", &(vp_model->ivisse));
  _numerical_int_parameters("velocity_pressure_coupling", &(vp_param->ipucou));
  _numerical_int_parameters("piso_sweep_number", &(vp_param->nterup));
>>>>>>> 81c3e2b4
  _numerical_double_parameters("pressure_relaxation", relaxp);

#if _XML_DEBUG_
  bft_printf("==> %s\n", __func__);
  bft_printf("--ivisse = %i\n", vp_model->ivisse);
  bft_printf("--ipucou = %i\n", vp_model->ipucou);
  bft_printf("--imrgra = %i\n", *imrgra);
  bft_printf("--nterup = %i\n", vp_param->nterup);
  bft_printf("--relaxp = %f\n", *relaxp);
#endif
}

/*----------------------------------------------------------------------------
 * Treatment of gravity and fluid physical properties
 * Initialize reference pressure and temperature if present
 *----------------------------------------------------------------------------*/

void
cs_gui_physical_properties(void)
{
  int choice;
  const char *material = NULL;

  const int itherm = cs_glob_thermal_model->itherm;

  cs_physical_constants_t *phys_cst = cs_get_glob_physical_constants();

  _gravity_value("gravity_x", &(phys_cst->gravity[0]));
  _gravity_value("gravity_y", &(phys_cst->gravity[1]));
  _gravity_value("gravity_z", &(phys_cst->gravity[2]));

  cs_real_t w_x, w_y, w_z;
  w_x = 0.;
  w_y = 0.;
  w_z = 0.;

  _coriolis_value("omega_x", &w_x);
  _coriolis_value("omega_y", &w_y);
  _coriolis_value("omega_z", &w_z);

  if (w_x*w_x + w_y*w_y + w_z*w_z > 0.) {
    cs_rotation_define(w_x, w_y, w_z, 0, 0, 0);
    phys_cst->icorio = 1;
  }
  else
    phys_cst->icorio = 0;

  cs_fluid_properties_t *phys_pp = cs_get_glob_fluid_properties();
  cs_gui_fluid_properties_value("reference_pressure", &(phys_pp->p0));

  /* Variable rho and viscl */
  if (_properties_choice_id("density", &choice))
    phys_pp->irovar = choice;

  if (_properties_choice_id("molecular_viscosity", &choice))
    phys_pp->ivivar = choice;
  if (cs_glob_physical_model_flag[CS_COMPRESSIBLE] > -1)
    if (_properties_choice_id("molecular_viscosity", &choice))
      phys_pp->ivivar = choice;

  /* Read T0 in each case for user */
  cs_gui_fluid_properties_value("reference_temperature", &(phys_pp->t0));

  if (cs_glob_physical_model_flag[CS_COMPRESSIBLE] > -1)
    cs_gui_fluid_properties_value("reference_molar_mass", &(phys_pp->xmasmr));

  material = _thermal_table_choice("material");
  if (material != NULL) {
    if (!(cs_gui_strcmp(material, "user_material"))) {
      cs_phys_prop_thermo_plane_type_t thermal_plane = CS_PHYS_PROP_PLANE_PH;
      if (itherm <= CS_THERMAL_MODEL_TEMPERATURE)
        thermal_plane = CS_PHYS_PROP_PLANE_PT;
      //else if (itherm == CS_THERMAL_MODEL_TOTAL_ENERGY)
      //  // TODO compressible
      //  thermal_plane = CS_PHYS_PROP_PLANE_PS;

      const int itpscl = cs_glob_thermal_model->itpscl;

      cs_thermal_table_set(material,
                           _thermal_table_choice("method"),
                           _thermal_table_option("reference"),
                           thermal_plane,
                           itpscl);
    }
  }

  cs_vof_parameters_t *vof_param = cs_get_glob_vof_parameters();

  if (_thermal_table_needed("density") == 0) {
    cs_gui_properties_value("density", &phys_pp->ro0);
    if (vof_param->vof_model & CS_VOF_ENABLED) {
      cs_gui_properties_value_by_fluid_id(0, "density", &vof_param->rho1);
      cs_gui_properties_value_by_fluid_id(1, "density", &vof_param->rho2);
    }
  }
  else {
    cs_phys_prop_compute(CS_PHYS_PROP_DENSITY,
                         1,
                         0,
                         0,
                         &phys_pp->p0,
                         &phys_pp->t0,
                         &phys_pp->ro0);
  }

  const char *mv_name = "molecular_viscosity";
  if (_thermal_table_needed(mv_name) == 0) {
    cs_gui_properties_value(mv_name, &phys_pp->viscl0);
    if (vof_param->vof_model & CS_VOF_ENABLED) {
      cs_gui_properties_value_by_fluid_id(0, mv_name, &vof_param->mu1);
      cs_gui_properties_value_by_fluid_id(1, mv_name, &vof_param->mu2);
    }
  }
  else {
    cs_phys_prop_compute(CS_PHYS_PROP_DYNAMIC_VISCOSITY,
                         1,
                         0,
                         0,
                         &phys_pp->p0,
                         &phys_pp->t0,
                         &phys_pp->viscl0);
  }

  if (_thermal_table_needed("specific_heat") == 0)
    cs_gui_properties_value("specific_heat", &phys_pp->cp0);
  else
    cs_phys_prop_compute(CS_PHYS_PROP_ISOBARIC_HEAT_CAPACITY,
                         1,
                         0,
                         0,
                         &phys_pp->p0,
                         &phys_pp->t0,
                         &phys_pp->cp0);

  if (cs_glob_physical_model_flag[CS_COMPRESSIBLE] > -1) {
    cs_gui_properties_value("volume_viscosity", &phys_pp->viscv0);
    double visls_0 = -1;
    cs_gui_properties_value("thermal_conductivity", &visls_0);
    cs_field_set_key_double(cs_field_by_name("temperature"),
                            cs_field_key_id("diffusivity_ref"),
                            visls_0);
  }

#if _XML_DEBUG_
  bft_printf("==> %s\n", __func__);
  bft_printf("--gx = %f \n", phys_cst->gravity[0]);
  bft_printf("--gy = %f \n", phys_cst->gravity[1]);
  bft_printf("--gz = %f \n", phys_cst->gravity[2]);
  bft_printf("--icorio = %i \n", cs_glob_physical_constants->icorio);
  bft_printf("--rho = %g , variable %i\n",
             cs_glob_fluid_properties->ro0,
             cs_glob_fluid_properties->irovar);
  bft_printf("--mu = %g , variable %i \n",
             cs_glob_fluid_properties->viscl0,
             cs_glob_fluid_properties->ivivar);
  bft_printf("--Cp = %g \n", cs_glob_fluid_properties->cp0);
  bft_printf("--T0 = %f \n", cs_glob_fluid_properties->t0);
  bft_printf("--P0 = %f \n", cs_glob_fluid_properties->p0);
  if (cs_glob_physical_model_flag[CS_COMPRESSIBLE] > -1) {
    bft_printf("--viscv0 = %g \n", *viscv0);
    bft_printf("--xmasmr = %f \n", cs_glob_fluid_properties->xmasmr);
  }
#endif
}

/*----------------------------------------------------------------------------
 * Read minimum / maximum values (used in clipping) and turbulent flux model
 * for additional user or model variables.
 *----------------------------------------------------------------------------*/

void CS_PROCF (cssca2, CSSCA2) (void)
{
#if _XML_DEBUG_
  bft_printf("==> %s\n", __func__);
#endif

  const cs_turb_model_t  *turb_model = cs_get_glob_turb_model();
  assert(turb_model != NULL);

  const int kscmin = cs_field_key_id("min_scalar_clipping");
  const int kscmax = cs_field_key_id("max_scalar_clipping");

  /* Specific physics: the min max of the model scalar are not given */
  const int keysca = cs_field_key_id("scalar_id");
  const int kturt  = cs_field_key_id("turbulent_flux_model");

  for (int f_id = 0; f_id < cs_field_n_fields(); f_id++) {
    cs_field_t  *f = cs_field_by_id(f_id);
    if (f->type & CS_FIELD_VARIABLE) { /* variable ? */
      int i = cs_field_get_key_int(f, keysca) - 1;
      if (i > -1) { /* additional user or model variable ? */
<<<<<<< HEAD
//        if (cs_field_get_key_int(f, kscavr) < 0) { /* not a variance ? */
=======
>>>>>>> 81c3e2b4

        double scal_min = cs_field_get_key_double(f, kscmin);
        double scal_max = cs_field_get_key_double(f, kscmax);

        cs_tree_node_t *tn_v = _find_node_variable(f->name);
        if (tn_v != NULL) { /* variable is in xml ? */
          cs_gui_node_get_child_real(tn_v, "min_value", &scal_min);
          cs_gui_node_get_child_real(tn_v, "max_value", &scal_max);
          cs_field_set_key_double(f, kscmin, scal_min);
          cs_field_set_key_double(f, kscmax, scal_max);

#if _XML_DEBUG_
          bft_printf("--min_scalar_clipping[%i] = %f\n", i, scal_min);
          bft_printf("--max_scalar_clipping[%i] = %f\n", i, scal_max);
#endif

          if (turb_model->order == CS_TURB_SECOND_ORDER) {
            int turb_mdl;
            _variable_turbulent_flux_model(tn_v, &turb_mdl);
            cs_field_set_key_int(f, kturt, turb_mdl);
#if _XML_DEBUG_
            bft_printf("--turb_model[%i] = %d\n", i, turb_mdl);
#endif
          }

//        }
      }
    }
  }
}

/*----------------------------------------------------------------------------
 * Read reference dynamic and user scalar viscosity
 *----------------------------------------------------------------------------*/

void CS_PROCF (cssca3, CSSCA3) (void)
{
  double result, density;

  const int keysca = cs_field_key_id("scalar_id");
  const int kscavr = cs_field_key_id("first_moment_id");
  const int kvisls0 = cs_field_key_id("diffusivity_ref");

  const int itherm = cs_glob_thermal_model->itherm;

  cs_fluid_properties_t *fprops = cs_get_glob_fluid_properties();

  if (itherm != CS_THERMAL_MODEL_NONE) {

    if (_thermal_table_needed("thermal_conductivity") == 0)
      cs_gui_properties_value("thermal_conductivity", &(fprops->lambda0));
    else
      cs_phys_prop_compute(CS_PHYS_PROP_THERMAL_CONDUCTIVITY,
                           1,
                           0,
                           0,
                           &(cs_glob_fluid_properties->p0),
                           &(cs_glob_fluid_properties->t0),
                           &(fprops->lambda0));

    double visls_0 = fprops->lambda0;

    /* for the Temperature, the diffusivity factor is not divided by Cp */
    if (itherm != CS_THERMAL_MODEL_TEMPERATURE)
      visls_0 /= cs_glob_fluid_properties->cp0;

    cs_field_t *tf = cs_thermal_model_field();
    cs_field_set_key_double(tf, kvisls0, visls_0);

  }

  /* User scalar
     In the interface, the user gives the diffusion coefficient, whereas in
     the solver, one sets the diffusivity, thus one need to multiply
     this coefficient by the density to remain coherent */

  if (cs_glob_physical_model_flag[CS_GROUNDWATER] < 0) {
    int n_fields = cs_field_n_fields();
    for (int f_id = 0; f_id < n_fields; f_id++) {
      cs_field_t  *f = cs_field_by_id(f_id);
      if (   (f->type & CS_FIELD_VARIABLE)
          && (f->type & CS_FIELD_USER)) {
        int i = cs_field_get_key_int(f, keysca) - 1;
        if (cs_field_get_key_int(f, kscavr) < 0) {

          if (   cs_glob_physical_model_flag[CS_COMBUSTION_PCLC] > -1
              || cs_glob_physical_model_flag[CS_COMBUSTION_COAL] > -1) {
            /* Air molar mass */
            result = 0.028966;
            cs_gui_fluid_properties_value("reference_molar_mass", &result);
            if (result <= 0)
              bft_error
                (__FILE__, __LINE__, 0,
                 _("mass molar value is zero or not found in the xml file.\n"));
            density = cs_glob_fluid_properties->p0 *
                      result / (8.31446 *(cs_glob_fluid_properties->t0));
          }
          else
            density = cs_glob_fluid_properties->ro0;

          double visls_0 = cs_field_get_key_double(f, kvisls0);
          double coeff = visls_0 / density;
          _scalar_diffusion_value(i+1, &coeff);
          visls_0 = coeff * density;

          cs_field_set_key_double(f, kvisls0, visls_0);
        }
      }
    }
  }
}

/*----------------------------------------------------------------------------
 * Define porosity.
 *
 * Fortran Interface:
 *
 * SUBROUTINE UIPORO
 *----------------------------------------------------------------------------*/

void CS_PROCF(uiporo, UIPORO)(void)
{
  const cs_lnum_t n_cells_ext = cs_glob_mesh->n_cells_with_ghosts;

  int n_zones = cs_volume_zone_n_zones();

  /* Porosity fields */
  cs_field_t *fporo = CS_F_(poro);
  cs_field_t *ftporo = CS_F_(t_poro);

  if (fporo != NULL)
    cs_array_set_value_real(n_cells_ext, 1, 1., fporo->val);

  if (ftporo != NULL) {
    cs_real_6_t *porosf = (cs_real_6_t *)ftporo->val;
    for (cs_lnum_t iel = 0; iel < n_cells_ext; iel++) {
      porosf[iel][0] = 1.;
      porosf[iel][1] = 1.;
      porosf[iel][2] = 1.;
      porosf[iel][3] = 0.;
      porosf[iel][4] = 0.;
      porosf[iel][5] = 0.;
    }
  }

  cs_tree_node_t *tn_p
    = cs_tree_get_node(cs_glob_tree,
                       "thermophysical_models/porosities/porosity");

  for (int z_id = 0; z_id < n_zones; z_id++) {
    const cs_zone_t *z = cs_volume_zone_by_id(z_id);

    if (z->type & CS_VOLUME_ZONE_POROSITY) {

      cs_tree_node_t *tn_zp = _add_zone_id_test_attribute(tn_p, z->id);
      const char *mdl = cs_tree_node_get_child_value_str(tn_zp, "model");
      const char *formula = cs_tree_node_get_child_value_str(tn_zp, "formula");

      if (formula != NULL) {
        if (cs_gui_strcmp(mdl, "anisotropic")) {
          cs_field_t *fmeg[2] = {fporo, ftporo};
          cs_meg_volume_function(z, fmeg);

        } else {
          cs_field_t *fmeg[1] = {fporo};
          cs_meg_volume_function(z, fmeg);
        }

      }
    }
  }

  cs_porous_model_auto_face_porosity();
}

/*----------------------------------------------------------------------------
 * User momentum source terms.
 *
 * Fortran Interface:
 *
 * subroutine uitsnv (vel, tsexp, tsimp)
 * *****************
 *
 * double precision vel      <--  fluid velocity
 * double precision tsexp    -->  explicit source terms
 * double precision tsimp    -->  implicit source terms
 *----------------------------------------------------------------------------*/

void CS_PROCF(uitsnv, UITSNV)(const cs_real_3_t  *restrict vel,
                              cs_real_3_t        *restrict tsexp,
                              cs_real_33_t       *restrict tsimp)
{
  const cs_real_t *restrict cell_f_vol = cs_glob_mesh_quantities->cell_f_vol;

  double Su, Sv, Sw;
  double dSudu, dSudv, dSudw;
  double dSvdu, dSvdv, dSvdw;
  double dSwdu, dSwdv, dSwdw;

#if _XML_DEBUG_
  bft_printf("==> %s\n", __func__);
#endif

  int n_zones = cs_volume_zone_n_zones();

  cs_tree_node_t *tn_mf
    = cs_tree_get_node(cs_glob_tree,
                       "thermophysical_models/source_terms/momentum_formula");

  for (int z_id = 0; z_id < n_zones; z_id++) {
    const cs_zone_t *z = cs_volume_zone_by_id(z_id);

    if (! (z->type & CS_VOLUME_ZONE_SOURCE_TERM))
      continue;

    if (_zone_id_is_type(z->id, "momentum_source_term")) {
      const cs_lnum_t n_cells = z->n_elts;
      const cs_lnum_t *cell_ids = z->elt_ids;

      cs_tree_node_t *tn = _add_zone_id_test_attribute(tn_mf, z->id);
      const char *formula = cs_tree_node_get_value_str(tn);

      if (formula != NULL) {

        cs_real_t *st_vals = cs_meg_source_terms(z,
                                                 "momentum",
                                                 "momentum_source_term");

        for (cs_lnum_t e_id = 0; e_id < n_cells; e_id++) {
          cs_lnum_t c_id = cell_ids[e_id];

          /* Read values from the newly created array */
          Su = st_vals[12*e_id];
          Sv = st_vals[12*e_id + 1];
          Sw = st_vals[12*e_id + 2];

          dSudu = st_vals[12*e_id + 3];
          dSudv = st_vals[12*e_id + 4];
          dSudw = st_vals[12*e_id + 5];

          dSvdu = st_vals[12*e_id + 6];
          dSvdv = st_vals[12*e_id + 7];
          dSvdw = st_vals[12*e_id + 8];

          dSwdu = st_vals[12*e_id + 9];
          dSwdv = st_vals[12*e_id + 10];
          dSwdw = st_vals[12*e_id + 11];

          /* Fill the explicit and implicit source terms' arrays */
          tsexp[c_id][0] = cell_f_vol[c_id]
                         * ( Su
                           - dSudu * vel[c_id][0]
                           - dSudv * vel[c_id][1]
                           - dSudw * vel[c_id][2] );

          tsexp[c_id][1] = cell_f_vol[c_id]
                         * ( Sv
                           - dSvdu * vel[c_id][0]
                           - dSvdv * vel[c_id][1]
                           - dSvdw * vel[c_id][2] );

          tsexp[c_id][2] = cell_f_vol[c_id]
                         * ( Sw
                           - dSwdu * vel[c_id][0]
                           - dSwdv * vel[c_id][1]
                           - dSwdw * vel[c_id][2] );

          tsimp[c_id][0][0] = cell_f_vol[c_id]*dSudu;
          tsimp[c_id][0][1] = cell_f_vol[c_id]*dSudv;
          tsimp[c_id][0][2] = cell_f_vol[c_id]*dSudw;
          tsimp[c_id][1][0] = cell_f_vol[c_id]*dSvdu;
          tsimp[c_id][1][1] = cell_f_vol[c_id]*dSvdv;
          tsimp[c_id][1][2] = cell_f_vol[c_id]*dSvdw;
          tsimp[c_id][2][0] = cell_f_vol[c_id]*dSwdu;
          tsimp[c_id][2][1] = cell_f_vol[c_id]*dSwdv;
          tsimp[c_id][2][2] = cell_f_vol[c_id]*dSwdw;

        }
        if (st_vals != NULL)
          BFT_FREE(st_vals);
      }
    }
  }
}

/*----------------------------------------------------------------------------
 * User scalar source terms.
 *
 * Fortran Interface:
 *
 * subroutine uitssc (f_id, pvar, tsexp, tsimp)
 * *****************
 *
 * integer          idarcy   <--  groundwater module activation
 * integer          f_id     <--  field id
 * double precision pvar     <--  scalar
 * double precision tsexp    -->  explicit source terms
 * double precision tsimp    -->  implicit source terms
 *----------------------------------------------------------------------------*/

void CS_PROCF(uitssc, UITSSC)(const int                  *idarcy,
                              const int                  *f_id,
                              const cs_real_t   *restrict pvar,
                              cs_real_t         *restrict tsexp,
                              cs_real_t         *restrict tsimp)
{
  const cs_real_t *restrict cell_f_vol = cs_glob_mesh_quantities->cell_f_vol;

  const char *formula = NULL;

  cs_field_t *f = cs_field_by_id(*f_id);

#if _XML_DEBUG_
  bft_printf("==> %s\n", __func__);
#endif

  int n_zones = cs_volume_zone_n_zones();

  for (int z_id = 0; z_id < n_zones; z_id++) {
    const cs_zone_t *z = cs_volume_zone_by_id(z_id);

    if (! (z->type & CS_VOLUME_ZONE_SOURCE_TERM))
      continue;

    /* species source term */
    if (_zone_id_is_type(z->id, "scalar_source_term")) {
      const cs_lnum_t n_cells = z->n_elts;
      const cs_lnum_t *cell_ids = z->elt_ids;

      cs_tree_node_t *tn
        = cs_tree_get_node(cs_glob_tree,
                           "thermophysical_models/source_terms/scalar_formula");
      char z_id_str[32];
      snprintf(z_id_str, 31, "%d", z->id);
      while (tn != NULL){
        const char *name = cs_gui_node_get_tag(tn, "name");
        const char *zone_id = cs_gui_node_get_tag(tn, "zone_id");
        if (cs_gui_strcmp(name, f->name) && cs_gui_strcmp(zone_id, z_id_str))
          break;
        tn = cs_tree_node_get_next_of_name(tn);
      }
      formula = cs_tree_node_get_value_str(tn);

      if (formula != NULL) {
        cs_real_t *st_vals = cs_meg_source_terms(z,
                                                 f->name,
                                                 "scalar_source_term");

        cs_real_t sign = 1.0;
        cs_real_t non_linear = 1.0;
        /* for groundwater flow, the user filled in the positive radioactive
           decay rate (lambda) - this source term is always linear:
           -lambda Y^{n+1} */
        if (*idarcy > -1) {
          sign = -1.0;
          non_linear = 0.;
        }

        for (cs_lnum_t e_id = 0; e_id < n_cells; e_id++) {
          cs_lnum_t c_id = cell_ids[e_id];
          tsimp[c_id] = cell_f_vol[c_id] * sign * st_vals[2 * e_id + 1];
          tsexp[c_id] = cell_f_vol[c_id] * st_vals[2 * e_id]
                        - non_linear * tsimp[c_id] * pvar[c_id];
        }
        if (st_vals != NULL)
          BFT_FREE(st_vals);
      }
    }
  }
}

/*----------------------------------------------------------------------------
 * Thermal scalar source terms.
 *
 * Fortran Interface:
 *
 * subroutine uitsth (f_id, pvar, tsexp, tsimp)
 * *****************
 *
 * integer          f_id     <--  field id
 * double precision pvar     <--  scalar
 * double precision tsexp    -->  explicit source terms
 * double precision tsimp    -->  implicit source terms
 *----------------------------------------------------------------------------*/

void CS_PROCF(uitsth, UITSTH)(const int                  *f_id,
                              const cs_real_t   *restrict pvar,
                              cs_real_t         *restrict tsexp,
                              cs_real_t         *restrict tsimp)
{
  const cs_real_t *restrict cell_f_vol = cs_glob_mesh_quantities->cell_f_vol;

  const char *formula = NULL;

  cs_field_t *f = cs_field_by_id(*f_id);

  /* number of volumic zone */

#if _XML_DEBUG_
  bft_printf("==> %s\n", __func__);
#endif

  int n_zones = cs_volume_zone_n_zones();

  for (int z_id = 0; z_id < n_zones; z_id++) {
    const cs_zone_t *z = cs_volume_zone_by_id(z_id);

    if (!(z->type & CS_VOLUME_ZONE_SOURCE_TERM))
      continue;

    /* species source term */
    if (_zone_id_is_type(z->id, "thermal_source_term")) {
      const cs_lnum_t n_cells = z->n_elts;
      const cs_lnum_t *cell_ids = z->elt_ids;

      cs_tree_node_t *tn
        = cs_tree_get_node(cs_glob_tree,
                           "thermophysical_models/source_terms/thermal_formula");
      char z_id_str[32];
      snprintf(z_id_str, 31, "%d", z->id);
      while (tn != NULL) {

        const char *name = cs_gui_node_get_tag(tn, "name");
        const char *zone_id = cs_gui_node_get_tag(tn, "zone_id");
        if (cs_gui_strcmp(name, f->name) && cs_gui_strcmp(zone_id, z_id_str))
          break;
        tn = cs_tree_node_get_next_of_name(tn);
      }
      formula = cs_tree_node_get_value_str(tn);

      if (formula != NULL) {

        cs_real_t *st_vals = cs_meg_source_terms(z,
                                                 f->name,
                                                 "thermal_source_term");

        for (cs_lnum_t e_id = 0; e_id < n_cells; e_id++) {
          cs_lnum_t c_id = cell_ids[e_id];

          tsimp[c_id] = cell_f_vol[c_id] * st_vals[2 * e_id + 1];
          tsexp[c_id] = cell_f_vol[c_id] * st_vals[2 * e_id]
                      - tsimp[c_id] * pvar[c_id];
        }
        if (st_vals != NULL)
          BFT_FREE(st_vals);
      }
    }
  }
}

/*----------------------------------------------------------------------------
 * Variables and user scalars initialization.
 *
 * Fortran Interface:
 *
 * subroutine uiiniv
 * *****************
 *
 * integer          isuite   <--  restart indicator
 * integer          idarcy   <--  groundwater module activation
 * integer          iccfth   -->  type of initialization (compressible model)
 *----------------------------------------------------------------------------*/

void CS_PROCF(uiiniv, UIINIV)(const int          *isuite,
                              const int          *idarcy,
                              int                *iccfth)
{
  /* Coal combustion: the initialization of the model scalar are not given */

  int ccfth = 0;

#if _XML_DEBUG_
  bft_printf("==> %s\n", __func__);
#endif

  const int n_zones = cs_volume_zone_n_zones();

  for (int z_id = 0; z_id < n_zones; z_id++) {
    const cs_zone_t *z = cs_volume_zone_by_id(z_id);

    if (z->type & CS_VOLUME_ZONE_INITIALIZATION) {
      const cs_lnum_t n_cells = z->n_elts;
      const cs_lnum_t *cell_ids = z->elt_ids;

      char z_id_str[32];
      snprintf(z_id_str, 31, "%d", z_id);

      if (*isuite == 0) {

        cs_tree_node_t *tn_velocity
          = cs_tree_get_node(cs_glob_tree,
                             "thermophysical_models/velocity_pressure"
                             "/initialization/formula");
        tn_velocity = _add_zone_id_test_attribute(tn_velocity, z->id);
        const char *formula_uvw = cs_tree_node_get_value_str(tn_velocity);

        cs_field_t *c_vel = cs_field_by_name("velocity");

        if (formula_uvw != NULL) {
          cs_real_t *ini_vals = cs_meg_initialization(z, "velocity");
          if (ini_vals != NULL) {
            for (cs_lnum_t e_id = 0; e_id < n_cells; e_id++) {
              cs_lnum_t c_id = cell_ids[e_id];
              for (int d = 0; d < 3; d++)
                c_vel->val[3 * c_id + d] = ini_vals[3 * e_id + d];
            }
            BFT_FREE(ini_vals);
          }
        }
        else {
          for (cs_lnum_t icel = 0; icel < n_cells; icel++) {
            cs_lnum_t iel = cell_ids[icel];
            for (cs_lnum_t j = 0; j < 3; j++)
              c_vel->val[3 * iel + j] = 0.0;
          }
        }

        /* pressure initialization for groundwater model */
        if (*idarcy > 0) {
          const char *formula = NULL;

          cs_tree_node_t *tn = _find_node_variable("hydraulic_head");
          tn = cs_tree_find_node(tn, "formula");
          tn = _add_zone_id_test_attribute(tn, z->id);
          formula = cs_tree_node_get_value_str(tn);

          cs_field_t *c = cs_field_by_name_try("hydraulic_head");

          if (formula != NULL) {
            cs_real_t *ini_vals = cs_meg_initialization(z, "hydraulic_head");
            if (ini_vals != NULL) {
              for (cs_lnum_t e_id = 0; e_id < n_cells; e_id++) {
                cs_lnum_t c_id = cell_ids[e_id];
                c->val[c_id] = ini_vals[e_id];
              }
              BFT_FREE(ini_vals);
            }
          }

        }

        /* Turbulence variables initialization */
        const char *choice = _turbulence_initialization_choice(z_id_str);

        if (cs_gui_strcmp(choice, "formula")) {

          const char *formula_turb = NULL;
          cs_tree_node_t *tn_turb
            = cs_tree_get_node(cs_glob_tree,
                               "thermophysical_models/turbulence/initialization");
          tn_turb = _add_zone_id_test_attribute(tn_turb, z->id);
          tn_turb = cs_tree_get_node(tn_turb, "formula");
          formula_turb = cs_tree_node_get_value_str(tn_turb);

          if (formula_turb != NULL) {
            const char *model = cs_gui_get_thermophysical_model("turbulence");
            if (model == NULL)
              break;
            if (cs_gui_strcmp(model, "off"))
              break;

            cs_real_t *ini_vals = cs_meg_initialization(z, "turbulence");

            if (ini_vals != NULL) {

              if (   cs_gui_strcmp(model, "k-epsilon")
                  || cs_gui_strcmp(model, "k-epsilon-PL")) {

                cs_field_t *c_k   = cs_field_by_name("k");
                cs_field_t *c_eps = cs_field_by_name("epsilon");

                for (cs_lnum_t e_id = 0; e_id < n_cells; e_id++) {
                  cs_lnum_t c_id = cell_ids[e_id];
                  c_k->val[c_id]   = ini_vals[2 * e_id];
                  c_eps->val[c_id] = ini_vals[2 * e_id + 1];
                }
              }
              else if (   cs_gui_strcmp(model, "Rij-epsilon")
                       || cs_gui_strcmp(model, "Rij-SSG")) {

                cs_field_t *c_rij = cs_field_by_name_try("rij");
                cs_field_t *c_eps = cs_field_by_name("epsilon");

                if (c_rij != NULL) {
                  for (cs_lnum_t e_id = 0; e_id < n_cells; e_id++) {
                    cs_lnum_t c_id = cell_ids[e_id];
                    for (int drij = 0; drij < 6; drij++) {
                      c_rij->val[6*c_id + drij] = ini_vals[7*e_id + drij];
                      c_eps->val[c_id] = ini_vals[7 * e_id + 6];
                    }
                  }
                }
                else {
                  cs_field_t *c_r11 = cs_field_by_name("r11");
                  cs_field_t *c_r22 = cs_field_by_name("r22");
                  cs_field_t *c_r33 = cs_field_by_name("r33");
                  cs_field_t *c_r12 = cs_field_by_name("r12");
                  cs_field_t *c_r13 = cs_field_by_name("r13");
                  cs_field_t *c_r23 = cs_field_by_name("r23");
                  for (cs_lnum_t e_id = 0; e_id < n_cells; e_id++) {
                    cs_lnum_t c_id = cell_ids[e_id];
                    c_r11->val[c_id] = ini_vals[7 * e_id];
                    c_r22->val[c_id] = ini_vals[7 * e_id + 1];
                    c_r33->val[c_id] = ini_vals[7 * e_id + 2];
                    c_r12->val[c_id] = ini_vals[7 * e_id + 3];
                    c_r23->val[c_id] = ini_vals[7 * e_id + 4];
                    c_r13->val[c_id] = ini_vals[7 * e_id + 5];
                    c_eps->val[c_id] = ini_vals[7 * e_id + 6];
                  }
                }
              }
              else if (cs_gui_strcmp(model, "Rij-EBRSM")) {
                cs_field_t *c_rij = cs_field_by_name_try("rij");
                cs_field_t *c_eps = cs_field_by_name("epsilon");
                cs_field_t *c_alp = cs_field_by_name("alpha");

                if (c_rij != NULL) {
                  for (cs_lnum_t e_id = 0; e_id < n_cells; e_id++) {
                    cs_lnum_t c_id = cell_ids[e_id];
                    for (int drij = 0; drij < 6; drij++) {
                      c_rij->val[6*c_id + drij] = ini_vals[8*e_id + drij];
                      c_eps->val[c_id] = ini_vals[8 * e_id + 6];
                      c_alp->val[c_id] = ini_vals[8 * e_id + 7];
                    }
                  }
                }
                else {
                  cs_field_t *c_r11 = cs_field_by_name("r11");
                  cs_field_t *c_r22 = cs_field_by_name("r22");
                  cs_field_t *c_r33 = cs_field_by_name("r33");
                  cs_field_t *c_r12 = cs_field_by_name("r12");
                  cs_field_t *c_r13 = cs_field_by_name("r13");
                  cs_field_t *c_r23 = cs_field_by_name("r23");
                  for (cs_lnum_t e_id = 0; e_id < n_cells; e_id++) {
                    cs_lnum_t c_id = cell_ids[e_id];
                    c_r11->val[c_id] = ini_vals[8 * e_id];
                    c_r22->val[c_id] = ini_vals[8 * e_id + 1];
                    c_r33->val[c_id] = ini_vals[8 * e_id + 2];
                    c_r12->val[c_id] = ini_vals[8 * e_id + 3];
                    c_r23->val[c_id] = ini_vals[8 * e_id + 4];
                    c_r13->val[c_id] = ini_vals[8 * e_id + 5];
                    c_eps->val[c_id] = ini_vals[8 * e_id + 6];
                    c_alp->val[c_id] = ini_vals[8 * e_id + 7];
                  }
                }
              }
              else if (cs_gui_strcmp(model, "v2f-BL-v2/k")) {

                cs_field_t *c_k   = cs_field_by_name("k");
                cs_field_t *c_eps = cs_field_by_name("epsilon");
                cs_field_t *c_phi = cs_field_by_name("phi");
                cs_field_t *c_alp = cs_field_by_name("alpha");

                for (cs_lnum_t e_id = 0; e_id < n_cells; e_id++) {
                  cs_lnum_t c_id = cell_ids[e_id];

                  c_k->val[c_id]   = ini_vals[4 * e_id];
                  c_eps->val[c_id] = ini_vals[4 * e_id + 1];
                  c_phi->val[c_id] = ini_vals[4 * e_id + 2];
                  c_alp->val[c_id] = ini_vals[4 * e_id + 3];
                }
              }
              else if (cs_gui_strcmp(model, "k-omega-SST")) {

                cs_field_t *c_k   = cs_field_by_name("k");
                cs_field_t *c_ome = cs_field_by_name("omega");

                for (cs_lnum_t e_id = 0; e_id < n_cells; e_id++) {
                  cs_lnum_t c_id = cell_ids[e_id];

                  c_k->val[c_id]   = ini_vals[2 * e_id];
                  c_ome->val[c_id] = ini_vals[2 * e_id + 1];
                }
              }
              else if (cs_gui_strcmp(model, "Spalart-Allmaras")) {
                cs_field_t *c_nu = cs_field_by_name("nu_tilda");

                for (cs_lnum_t e_id = 0; e_id < n_cells; e_id++) {
                  cs_lnum_t c_id = cell_ids[e_id];
                  c_nu->val[c_id] = ini_vals[e_id];
                }
              }

              else
                bft_error(__FILE__, __LINE__, 0,
                          _("Invalid turbulence model: %s.\n"), model);

              BFT_FREE(ini_vals);

            }
          }
        }

        /* Thermal scalar initialization */
        if (cs_gui_thermal_model() > 0) {

          const char *formula_sca    = NULL;
          cs_tree_node_t *tn_sca
            = cs_tree_get_node(cs_glob_tree,
                               "thermophysical_models/thermal_scalar/variable/formula");
          tn_sca = _add_zone_id_test_attribute(tn_sca, z->id);
          formula_sca = cs_tree_node_get_value_str(tn_sca);

          /* For non-specific physics defined with the GUI,
             the thermal variable can only be temperature or enthalpy
             (as the thermal model is on) */

          cs_field_t *c = cs_thermal_model_field();

          assert(c != NULL);

          if (formula_sca != NULL) {
            cs_real_t *ini_vals = cs_meg_initialization(z, "thermal");
            if (ini_vals != NULL) {
              for (cs_lnum_t e_id = 0; e_id < n_cells; e_id++) {
                cs_lnum_t c_id = cell_ids[e_id];
                c->val[c_id]   = ini_vals[e_id];
              }
              BFT_FREE(ini_vals);
            }
          }
          /* If no formula was provided, the previous field values are
             kept (allowing mode-specific automatic initialization). */
        }

        /* User Scalars initialization */
        int n_fields = cs_field_n_fields();

        for (int f_id = 0; f_id < n_fields; f_id++) {

          const cs_field_t  *f = cs_field_by_id(f_id);

          if (   f->type & CS_FIELD_USER
              && f->location_id == CS_MESH_LOCATION_CELLS) {

            const char *formula_sca    = NULL;

            cs_tree_node_t *tn_sca = NULL;
            tn_sca = cs_tree_get_node(cs_glob_tree,
                                      "additional_scalars/variable");
            tn_sca = cs_tree_node_get_sibling_with_tag(tn_sca, "name", f->name);
            tn_sca = cs_tree_get_node(tn_sca, "formula");
            tn_sca = _add_zone_id_test_attribute(tn_sca, z->id);
            formula_sca = cs_tree_node_get_value_str(tn_sca);

            if (formula_sca != NULL) {
              cs_real_t *ini_vals = cs_meg_initialization(z, f->name);
              if (ini_vals != NULL) {
                for (cs_lnum_t e_id = 0; e_id < n_cells; e_id++) {
                  cs_lnum_t c_id = cell_ids[e_id];
                  f->val[c_id] = ini_vals[e_id];
                }
                BFT_FREE(ini_vals);
              }
            }
          }
        }

        /* Meteo Scalars initialization */
        if (cs_glob_physical_model_flag[CS_ATMOSPHERIC] > -1) {

          cs_tree_node_t *tn_m0
            = cs_tree_get_node(cs_glob_tree,
                               "thermophysical_models/atmospheric_flows");

          const char *name       = NULL;
          const char *formula_meteo  = NULL;

          int size = cs_tree_get_sub_node_count_simple(tn_m0, "variable");

          for (int j = 0; j < size; j++) {
            cs_tree_node_t *tn_meteo = cs_tree_get_node(tn_m0, "variable");
            for (int i = 1;
                 tn_meteo != NULL && i < j + 1;
                 i++) {
             tn_meteo = cs_tree_node_get_next_of_name(tn_meteo);
            }
            cs_tree_node_t *tn_meteo2 = tn_meteo;
            tn_meteo = cs_tree_get_node(tn_meteo, "name");
            name = cs_tree_node_get_value_str(tn_meteo);

            cs_field_t *c = cs_field_by_name_try(name);

            snprintf(z_id_str, 31, "%d", z_id);
            const char *zone_id
              = cs_tree_node_get_child_value_str(tn_meteo2, "zone_id");

            if (cs_gui_strcmp(zone_id, z_id_str))
              tn_meteo2 = cs_tree_get_node(tn_meteo2, "formula");
            else
              tn_meteo2 = NULL;

            formula_meteo = cs_tree_node_get_value_str(tn_meteo2);

            if (formula_meteo != NULL) {
              cs_real_t *ini_vals = cs_meg_initialization(z, c->name);
              if (ini_vals != NULL) {
                for (cs_lnum_t e_id = 0; e_id < n_cells; e_id++) {
                  cs_lnum_t c_id = cell_ids[e_id];
                  c->val[c_id] = ini_vals[e_id];
                }
                BFT_FREE(ini_vals);
              }
            }
            else {
              for (cs_lnum_t e_id = 0; e_id < n_cells; e_id++) {
                cs_lnum_t c_id = cell_ids[e_id];
                c->val[c_id] = 0.0;
              }
            }
          }

        }

        /* Combustion Scalars initialization */
        if (cs_glob_physical_model_flag[CS_COMBUSTION_3PT] > -1) {

          cs_tree_node_t *tn_gas
            = cs_tree_get_node(cs_glob_tree,
                               "thermophysical_models/gas_combustion");

          const char *name       = NULL;
          const char *formula_comb  = NULL;

          int size = cs_tree_get_sub_node_count_simple(tn_gas, "variable");

          for (int j = 0; j < size; j++) {
            cs_tree_node_t *tn_combustion = cs_tree_get_node(tn_gas, "variable");
            for (int i = 1;
                 tn_combustion != NULL && i < j + 1;
                 i++) {
             tn_combustion = cs_tree_node_get_next_of_name(tn_combustion);
            }
<<<<<<< HEAD
            
=======

>>>>>>> 81c3e2b4
            cs_tree_node_t *tn_combustion2 = tn_combustion;
            tn_combustion = cs_tree_get_node(tn_combustion, "name");
            name = cs_tree_node_get_value_str(tn_combustion);

            tn_combustion2 = cs_tree_get_node(tn_combustion2, "formula");
            tn_combustion2 = _add_zone_id_test_attribute(tn_combustion2, z->id);
<<<<<<< HEAD
            const char *zone_id
              = cs_tree_node_get_child_value_str(tn_combustion2, "zone_id");
=======
>>>>>>> 81c3e2b4

            cs_field_t *c_comb = cs_field_by_name_try(name);

            formula_comb = cs_tree_node_get_value_str(tn_combustion2);

            if (formula_comb != NULL) {
              cs_real_t *ini_vals = cs_meg_initialization(z, c_comb->name);
              if (ini_vals != NULL) {
                for (cs_lnum_t e_id = 0; e_id < n_cells; e_id++) {
                  cs_lnum_t c_id = cell_ids[e_id];
                  c_comb->val[c_id] = ini_vals[e_id];
                }
                BFT_FREE(ini_vals);
              }
            }
          }

        }

        if (cs_glob_physical_model_flag[CS_COMPRESSIBLE] > -1) {
          const char *formula        = NULL;
          const char *buff           = NULL;
          const char *name[] = {"pressure", "temperature", "total_energy",
                                "density"};

          ccfth = 10000;
          for (int j = 0; j < 4; j++) {

            cs_tree_node_t *tn = NULL;
            if (j < 3) {
              tn = cs_tree_find_node(cs_glob_tree, "variable");
              while (tn != NULL) {
                const char *name_tn
                  = cs_tree_node_get_child_value_str(tn, "name");
                if (cs_gui_strcmp(name_tn, name[j]))
                  break;
                else
                  tn = cs_tree_find_node_next(cs_glob_tree, tn, "variable");
              }
            }
            else {
              tn = cs_tree_find_node(cs_glob_tree, "property");
              while (tn != NULL) {
                const char *name_tn
                  = cs_tree_node_get_child_value_str(tn, "name");
                if (cs_gui_strcmp(name_tn, name[j]))
                  break;
                else
                  tn = cs_tree_find_node_next(cs_glob_tree, tn, "property");
              }
            }
            tn = cs_tree_get_node(tn, "formula");
            tn =_add_zone_id_test_attribute(tn, z->id);
            buff = cs_tree_node_get_child_value_str(tn, "status");

            if (cs_gui_strcmp(buff, "on")) {
              if (j == 0)
                ccfth = ccfth * 2;
              else if (j == 1)
                ccfth = ccfth * 5;
              else if (j == 2)
                ccfth = ccfth * 7;
              else if (j == 3)
                ccfth = ccfth * 3;

              cs_field_t *c = cs_field_by_name_try(name[j]);

              formula = cs_tree_node_get_value_str(tn);

              if (formula != NULL) {
                cs_real_t *ini_vals = cs_meg_initialization(z, c->name);
                if (ini_vals != NULL) {
                  for (cs_lnum_t e_id = 0; e_id < n_cells; e_id++) {
                    cs_lnum_t c_id = cell_ids[e_id];
                    c->val[c_id] = ini_vals[e_id];
                  }
                  BFT_FREE(ini_vals);
                }
              }
            }

          }
          *iccfth = ccfth;
        }

      } /* END OF ISUITE == 0 */
    }
  } /* zones+1 */
}

/*----------------------------------------------------------------------------
 * User law for material properties
 *
 * Fortran Interface:
 *
 * subroutine uiphyv
 * *****************
 *
 * integer          iviscv   <--  pointer for volumic viscosity viscv
 *----------------------------------------------------------------------------*/

void CS_PROCF(uiphyv, UIPHYV)(const int       *iviscv)
{
  double time0 = cs_timer_wtime();

  int n_zones_pp =
    cs_volume_zone_n_type_zones(CS_VOLUME_ZONE_PHYSICAL_PROPERTIES);
  int n_zones = cs_volume_zone_n_zones();
  /* law for density (built-in for all current integrated physical models) */
  if (cs_glob_fluid_properties->irovar == 1) {
    cs_field_t *c_rho = CS_F_(rho);
    if (n_zones_pp > 0) {
      for (int z_id = 0; z_id < n_zones; z_id++) {
        const cs_zone_t *z = cs_volume_zone_by_id(z_id);
        if (z->type & CS_VOLUME_ZONE_PHYSICAL_PROPERTIES)
          _physical_property(c_rho, z);
      }
    }
  }

  /* law for molecular viscosity */
  if (cs_glob_fluid_properties->ivivar == 1) {
    cs_field_t *c_mu = CS_F_(mu);
    if (n_zones_pp > 0) {
      for (int z_id = 0; z_id < n_zones; z_id++) {
        const cs_zone_t *z = cs_volume_zone_by_id(z_id);
        if (z->type & CS_VOLUME_ZONE_PHYSICAL_PROPERTIES)
          _physical_property(c_mu, z);
      }
    }
  }

  /* law for specific heat */
  if (cs_glob_fluid_properties->icp > 0) {
    cs_field_t *c_cp = CS_F_(cp);
    if (n_zones_pp > 0) {
      for (int z_id = 0; z_id < n_zones; z_id++) {
        const cs_zone_t *z = cs_volume_zone_by_id(z_id);
        if (z->type & CS_VOLUME_ZONE_PHYSICAL_PROPERTIES)
          _physical_property(c_cp, z);
      }
    }
  }

  /* law for thermal conductivity */
  if (cs_glob_thermal_model->itherm != CS_THERMAL_MODEL_NONE) {

    cs_field_t  *cond_dif = NULL;

    cs_field_t *_th_f[] = {CS_F_(t), CS_F_(h), CS_F_(e_tot)};

    for (int i = 0; i < 3; i++)
      if (_th_f[i]) {
        if ((_th_f[i])->type & CS_FIELD_VARIABLE) {
          int k = cs_field_key_id("diffusivity_id");
          int cond_diff_id = cs_field_get_key_int(_th_f[i], k);
          if (cond_diff_id > -1) {
            cond_dif = cs_field_by_id(cond_diff_id);
            if (n_zones_pp > 0) {
              for (int z_id = 0; z_id < n_zones; z_id++) {
                const cs_zone_t *z = cs_volume_zone_by_id(z_id);
                if (z->type & CS_VOLUME_ZONE_PHYSICAL_PROPERTIES)
                  _physical_property(cond_dif, z);
              }
            }
          }
          break;
        }
      }
  }

  /* law for volumic viscosity (compressible model) */
  if (cs_glob_physical_model_flag[CS_COMPRESSIBLE] > -1) {
    if (*iviscv > 0) {
      cs_field_t *c = cs_field_by_name_try("volume_viscosity");
      if (n_zones_pp > 0 && c != NULL) {
        for (int z_id = 0; z_id < n_zones; z_id++) {
          const cs_zone_t *z = cs_volume_zone_by_id(z_id);
          if (z->type & CS_VOLUME_ZONE_PHYSICAL_PROPERTIES)
            _physical_property(c, z);
        }
      }
    }
  }

  /* law for scalar diffusivity */
  int user_id = -1;
  int n_fields = cs_field_n_fields();
  const int kivisl = cs_field_key_id("diffusivity_id");
  const int kscavr = cs_field_key_id("first_moment_id");

  for (int f_id = 0; f_id < n_fields; f_id++) {

    const cs_field_t  *f = cs_field_by_id(f_id);

    if (   (f->type & CS_FIELD_VARIABLE)
        && (f->type & CS_FIELD_USER)) {
      user_id++;

      if (   cs_field_get_key_int(f, kscavr) < 0
          && cs_field_get_key_int(f, kivisl) >= 0) {

        /* Get diffusivity pointer.
         * diff_id is >= 0 since it is a part of the if test
         * above!
         */
        int diff_id = cs_field_get_key_int(f, kivisl);
        cs_field_t *c_prop = cs_field_by_id(diff_id);

        if (n_zones_pp > 0) {
          for (int z_id = 0; z_id < n_zones; z_id++) {
            const cs_zone_t *z = cs_volume_zone_by_id(z_id);
            if (z->type & CS_VOLUME_ZONE_PHYSICAL_PROPERTIES) {
              const char *law = _property_formula(c_prop->name, z->name);
              if (law != NULL) {
                _physical_property(c_prop, z);
                if (cs_glob_fluid_properties->irovar == 1) {
                  cs_real_t *c_rho = CS_F_(rho)->val;
                  for (cs_lnum_t e_id = 0; e_id < z->n_elts; e_id++) {
                    cs_lnum_t c_id = z->elt_ids[e_id];
                    c_prop->val[c_id] *= c_rho[c_id];
                  }
                }
                else {
                  for (cs_lnum_t e_id = 0; e_id < z->n_elts; e_id++) {
                    cs_lnum_t c_id = z->elt_ids[e_id];
                    c_prop->val[c_id] *= cs_glob_fluid_properties->ro0;
                  }
                }
                cs_gui_add_mei_time(cs_timer_wtime() - time0);
#if _XML_DEBUG
                bft_printf("==> %s\n", __func__);
                bft_printf("--law for the diffusivity coefficient "
                           "of the scalar '%s' over zone '%s':\n  %s\n",
                           f->name, z->name, law);
#endif
              }
            }
          }
        }
      }
    }
  }

}

/*----------------------------------------------------------------------------
 * extra operations
 *
 * Fortran Interface:
 *
 * SUBROUTINE UIEXOP
 * *****************
 *
 *----------------------------------------------------------------------------*/

void CS_PROCF (uiexop, UIEXOP)(void)
{
  cs_gui_balance_by_zone();
  cs_gui_pressure_drop_by_zone();
}

/*----------------------------------------------------------------------------
 * groundwater model : read laws for capacity, saturation and permeability
 *
 * Fortran Interface:
 *
 * subroutine uidapp
 * *****************
 * integer         permeability    <--  permeability type
 * integer         diffusion       <--  diffusion type
 * integer         gravity         <--  check if gravity is taken into account
 * double          gravity_x       <--  gravity direction
 * double          gravity_y       <--  gravity direction
 * double          gravity_z       <--  gravity direction
 * integer         unsaturated     <--  unsaturated zone taken into account
 *----------------------------------------------------------------------------*/

void CS_PROCF (uidapp, UIDAPP) (const int       *permeability,
                                const int       *diffusion,
                                const int       *gravity,
                                const cs_real_t *gravity_x,
                                const cs_real_t *gravity_y,
                                const cs_real_t *gravity_z,
                                const int       *unsaturated)
{
  const cs_real_3_t *restrict cell_cen
    = (const cs_real_3_t *restrict)cs_glob_mesh_quantities->cell_cen;

  const cs_real_3_t *vel = (const cs_real_3_t *)(CS_F_(vel)->val);

  cs_field_t *fsaturation   = cs_field_by_name_try("saturation");
  cs_field_t *fcapacity     = cs_field_by_name_try("capacity");
  cs_field_t *fpermeability = cs_field_by_name_try("permeability");
  cs_field_t *fhhead     = CS_F_(head);
  cs_field_t *fsoil_density = cs_field_by_name_try("soil_density");

  cs_real_t   *saturation_field = fsaturation->val;
  cs_real_t   *capacity_field   = fcapacity->val;
  cs_real_t   *h_head_field   = fhhead->val;
  cs_real_t   *soil_density   = fsoil_density->val;

  cs_real_t     *permeability_field = NULL;
  cs_real_6_t   *permeability_field_v = NULL;

  cs_gnum_t cw[3];

  if (*permeability == 0)
    permeability_field = fpermeability->val;
  else
    permeability_field_v = (cs_real_6_t *)fpermeability->val;

  cs_tree_node_t *tn_gw
    = cs_tree_get_node(cs_glob_tree, "thermophysical_models/groundwater");

  /* number of volumic zone */

  int n_zones = cs_volume_zone_n_zones();

  for (int z_id = 0; z_id < n_zones; z_id++) {

    const cs_zone_t *z = cs_volume_zone_by_id(z_id);

    if (_zone_id_is_type(z->id, "groundwater_law")) {

      cs_tree_node_t *tn_zl = cs_tree_get_node(tn_gw, "groundwater_law");
      tn_zl = _add_zone_id_test_attribute(tn_zl, z->id);

      const cs_lnum_t n_cells = z->n_elts;
      const cs_lnum_t *cell_ids = z->elt_ids;

      char z_id_str[32];
      snprintf(z_id_str, 31, "%d", z_id);

      /* get ground properties for each zone */

      /* get soil density by zone */
      cs_real_t rhosoil = 0.;

      cs_gui_node_get_child_real(tn_zl, "soil_density", &rhosoil);

      for (cs_lnum_t icel = 0; icel < n_cells; icel++) {
        cs_lnum_t iel = cell_ids[icel];
        soil_density[iel] = rhosoil;
      }

      const char *mdl = cs_tree_node_get_child_value_str(tn_zl, "model");

      /* law for permeability */
      /* TODO: rename it in GUI, it is not Van Genuchten if saturated */

      if (cs_gui_strcmp(mdl, "VanGenuchten")) {

        cs_real_t alpha_param, ks_param, l_param, n_param;
        cs_real_t thetas_param, thetar_param;
        cs_real_t ks_xx, ks_yy, ks_zz, ks_xy, ks_xz, ks_yz;

        cs_tree_node_t *tn_m
          = cs_tree_node_get_child(tn_zl, "VanGenuchten_parameters");

        /* Van Genuchten parameters */
        if (*unsaturated) {
          cs_gui_node_get_child_real(tn_m, "alpha",  &alpha_param);
          cs_gui_node_get_child_real(tn_m, "l",      &l_param);
          cs_gui_node_get_child_real(tn_m, "n",      &n_param);
          cs_gui_node_get_child_real(tn_m, "thetar", &thetar_param);
        }

        cs_gui_node_get_child_real(tn_m, "thetas", &thetas_param);

        if (*permeability == 0)
          cs_gui_node_get_child_real(tn_m, "ks", &ks_param);
        else {
          cs_gui_node_get_child_real(tn_m, "ks_xx", &ks_xx);
          cs_gui_node_get_child_real(tn_m, "ks_yy", &ks_yy);
          cs_gui_node_get_child_real(tn_m, "ks_zz", &ks_zz);
          cs_gui_node_get_child_real(tn_m, "ks_xy", &ks_xy);
          cs_gui_node_get_child_real(tn_m, "ks_yz", &ks_yz);
          cs_gui_node_get_child_real(tn_m, "ks_xz", &ks_xz);
        }

        /* unsaturated zone considered */
        if (*unsaturated) {
          for (cs_lnum_t icel = 0; icel < n_cells; icel++) {
            cs_lnum_t iel = cell_ids[icel];
            cs_real_t head = h_head_field[iel];

            if (*gravity == 1)
              head -= (  cell_cen[iel][0] * *gravity_x
                       + cell_cen[iel][1] * *gravity_y
                       + cell_cen[iel][2] * *gravity_z);

            if (head >= 0) {
              capacity_field[iel] = 0.;
              saturation_field[iel] = thetas_param;

              if (*permeability == 0)
                permeability_field[iel] = ks_param;
              else {
                permeability_field_v[iel][0] = ks_xx;
                permeability_field_v[iel][1] = ks_yy;
                permeability_field_v[iel][2] = ks_zz;
                permeability_field_v[iel][3] = ks_xy;
                permeability_field_v[iel][4] = ks_yz;
                permeability_field_v[iel][5] = ks_xz;
              }
            }
            else {
              cs_real_t m_param = 1 - 1 / n_param;
              cs_real_t tmp1 = pow(fabs(alpha_param * head), n_param);
              cs_real_t tmp2 = 1. / (1. + tmp1);
              cs_real_t se_param = pow(tmp2, m_param);
              cs_real_t perm = pow(se_param, l_param) *
                               pow((1. - pow((1. - tmp2), m_param)), 2);

              capacity_field[iel] = -m_param * n_param * tmp1 *
                                    (thetas_param - thetar_param) *
                                     se_param * tmp2 / head;
              saturation_field[iel] = thetar_param +
                                      se_param * (thetas_param - thetar_param);

              if (*permeability == 0)
                permeability_field[iel] = perm * ks_param;
              else {
                permeability_field_v[iel][0] = perm * ks_xx;
                permeability_field_v[iel][1] = perm * ks_yy;
                permeability_field_v[iel][2] = perm * ks_zz;
                permeability_field_v[iel][3] = perm * ks_xy;
                permeability_field_v[iel][4] = perm * ks_yz;
                permeability_field_v[iel][5] = perm * ks_xz;
              }
            }
          }
        }
        else { /* saturated */
          for (cs_lnum_t icel = 0; icel < n_cells; icel++) {
            cs_lnum_t iel = cell_ids[icel];
            capacity_field[iel] = 0.;
            saturation_field[iel] = thetas_param;

            if (*permeability == 0)
              permeability_field[iel] = ks_param;
            else {
              permeability_field_v[iel][0] = ks_xx;
              permeability_field_v[iel][1] = ks_yy;
              permeability_field_v[iel][2] = ks_zz;
              permeability_field_v[iel][3] = ks_xy;
              permeability_field_v[iel][4] = ks_yz;
              permeability_field_v[iel][5] = ks_xz;
            }
          }
        }

      } else {
      /* user law for permeability */
        const char *formula
          = cs_tree_node_get_child_value_str(tn_zl, "formula");

        if (formula != NULL) {
          cs_field_t *fmeg[3] = {fcapacity, fsaturation, fpermeability};
          cs_meg_volume_function(z, fmeg);
        }
      }

      const int kivisl = cs_field_key_id("diffusivity_id");
      int n_fields = cs_field_n_fields();


      /* get diffusivity and Kd for each scalar defined by the user on
         current zone (and kplus and kminus only for scalars
         with kinetic model) */
      for (int f_id = 0; f_id < n_fields; f_id++) {

        cs_field_t *f = cs_field_by_id(f_id);

        if (   (f->type & CS_FIELD_VARIABLE)
            && (f->type & CS_FIELD_USER)) {

          /* get kd for current scalar and current zone */
          char *kdname = NULL;
          int len = strlen(f->name) + 4;
          BFT_MALLOC(kdname, len, char);
          strcpy(kdname, f->name);
          strcat(kdname, "_kd");
          cs_field_t *fkd = cs_field_by_name_try(kdname);
          BFT_FREE(kdname);

          cs_real_t kd_val = 0., diff_val = 0.;
          cs_tree_node_t *tn_s = cs_tree_get_node(tn_zl, "scalar");
          tn_s = cs_tree_node_get_sibling_with_tag(tn_s, "name", f->name);

          cs_gui_node_get_child_real(tn_s, "kd", &kd_val);
          cs_gui_node_get_child_real(tn_s, "diffusivity", &diff_val);

          for (cs_lnum_t icel = 0; icel < n_cells; icel++) {
            cs_lnum_t iel = cell_ids[icel];
            fkd->val[iel] = kd_val;
          }

          /* get diffusivity for current scalar and current zone */
          int diff_id = cs_field_get_key_int(f, kivisl);
          cs_field_t *fdiff = cs_field_by_id(diff_id);

          for (cs_lnum_t icel = 0; icel < n_cells; icel++) {
            cs_lnum_t iel = cell_ids[icel];
            fdiff->val[iel] = saturation_field[iel]*diff_val;
          }

          /* get kplus and kminus for current scalar and current zone
             (if EK model is chosen) */
          cs_gwf_soilwater_partition_t sorption_scal;
          int key_part = cs_field_key_id("gwf_soilwater_partition");
          cs_field_t *kp, *km;
          cs_field_get_key_struct(f, key_part, &sorption_scal);

          if (sorption_scal.kinetic == 1) {

            kp = cs_field_by_id(sorption_scal.ikp);
            km = cs_field_by_id(sorption_scal.ikm);

            cs_real_t kp_val = 0., km_val = 0.;
            cs_gui_node_get_child_real(tn_s, "kplus", &kp_val);
            cs_gui_node_get_child_real(tn_s, "kminus", &km_val);

            for (cs_lnum_t icel = 0; icel < n_cells; icel++) {
              cs_lnum_t iel = cell_ids[icel];
              kp->val[iel] = kp_val;
              km->val[iel] = km_val;
            }

          }

        }
      }

      /* get dispersion coefficient */
      if (*diffusion == 1) { /* anisotropic dispersion */
        /* TODO use a dedicated tensor field by species */

        cs_field_t *fturbvisco
          = cs_field_by_name_try("anisotropic_turbulent_viscosity");
        cs_real_6_t  *visten_v = (cs_real_6_t *)fturbvisco->val;

        cs_real_t long_diffus;
        double trans_diffus;

        cs_tree_node_t *tn
          = cs_tree_node_get_child(tn_zl, "diffusion_coefficient");
        cs_gui_node_get_child_real(tn, "longitudinal", &long_diffus);
        cs_gui_node_get_child_real(tn, "transverse", &trans_diffus);

        for (cs_lnum_t icel = 0; icel < n_cells; icel++) {
          cs_lnum_t iel = cell_ids[icel];
          double norm = sqrt(vel[iel][0] * vel[iel][0] +
                             vel[iel][1] * vel[iel][1] +
                             vel[iel][2] * vel[iel][2]);
          double tmp = trans_diffus * norm;
          double diff = long_diffus - trans_diffus;
          double denom = norm + 1.e-15;
          visten_v[iel][0] = tmp + diff * vel[iel][0] * vel[iel][0] / denom;
          visten_v[iel][1] = tmp + diff * vel[iel][1] * vel[iel][1] / denom;
          visten_v[iel][2] = tmp + diff * vel[iel][2] * vel[iel][2] / denom;
          visten_v[iel][3] =       diff * vel[iel][1] * vel[iel][0] / denom;
          visten_v[iel][4] =       diff * vel[iel][1] * vel[iel][2] / denom;
          visten_v[iel][5] =       diff * vel[iel][2] * vel[iel][0] / denom;
        }

      }
      else { /* isotropic dispersion */
        /* - same value of isotropic dispersion for each species
           - assigned to diffusivity field of each species
           TODO: allow to specifiy one value by species in GUI */

        double diffus;

        cs_tree_node_t *tn = cs_tree_node_get_child(tn_zl,
                                                    "diffusion_coefficient");
        cs_gui_node_get_child_real(tn, "isotropic", &diffus);

        for (int f_id = 0; f_id < n_fields; f_id++) {
          cs_field_t *f = cs_field_by_id(f_id);
          if (   (f->type & CS_FIELD_VARIABLE)
              && (f->type & CS_FIELD_USER)) {
            int diff_id = cs_field_get_key_int(f, kivisl);
            cs_field_t *fdiff = cs_field_by_id(diff_id);
            cs_real_t *visten = fdiff->val;

            /* WARNING: dispersion adds up to diffusivity
               already assigned above */
            for (cs_lnum_t l_id = 0; l_id < n_cells; l_id++) {
              cs_lnum_t iel = cell_ids[l_id];
              cs_real_t norm = sqrt(vel[iel][0] * vel[iel][0] +
                                    vel[iel][1] * vel[iel][1] +
                                    vel[iel][2] * vel[iel][2]);
              visten[iel] = visten[iel] + diffus * norm;
            }
          }
        }

      }
    }
  }

  /* check values */

  {
    const cs_lnum_t n_cells = cs_glob_mesh->n_cells;

    cw[0] = 0; cw[1] = 0; cw[2] = 0;

    for (cs_lnum_t iel = 0; iel < n_cells; iel++) {
      if (saturation_field[iel] > 1. || saturation_field[iel] < 0.)
        cw[0] += 1;

      if (capacity_field[iel] < 0.)
        cw[1] += 1;

      if (*permeability == 0) {
        if (permeability_field[iel] < 0.)
          cw[2] += 1;
      }
    }

    cs_parall_counter(cw, 3);

    if (cw[0] > 0)
      bft_printf(_("soil_tracer_law, WARNING:\n"
                   "  saturation is outside [0, 1] in %llu cells.\n"),
                 (unsigned long long)(cw[0]));

    if (cw[1] > 0)
      bft_printf(_("soil_tracer_law, WARNING:\n"
                   "  capacity is < 0 in %llu cells.\n"),
                 (unsigned long long)(cw[1]));

    if (cw[2] > 0)
      bft_printf(_("soil_tracer_law, WARNING:\n"
                   "  isotropic permeability is < 0 in %llu cells.\n"),
                 (unsigned long long)(cw[2]));
  }
}

/*----------------------------------------------------------------------------
 * Define fans with GUI
 *
 * Fortran Interface:
 *
 * SUBROUTINE UIFANS
 * *****************
 *
 *----------------------------------------------------------------------------*/

void CS_PROCF (uifans, UIFANS) (void)
{
  cs_gui_define_fans();
}

/*----------------------------------------------------------------------------
 * Define error estimators
 *
 * Fortran Interface:
 *
 * SUBROUTINE UIERES
 * *****************
 *
 *----------------------------------------------------------------------------*/

void CS_PROCF (uieres, UIERES) (int *iescal,
                                int *iespre,
                                int *iesder,
                                int *iescor,
                                int *iestot)
{
  cs_gui_error_estimator(iescal, iespre, iesder, iescor, iestot);
}

/*============================================================================
 * Public function definitions
 *============================================================================*/

/*----------------------------------------------------------------------------
 * Initialize GUI reader structures.
 *----------------------------------------------------------------------------*/

/*-----------------------------------------------------------------------------
 * Free memory: clean global private variables.
 *----------------------------------------------------------------------------*/

void
cs_gui_finalize(void)
{
  cs_gui_boundary_conditions_free_memory();
}

/*----------------------------------------------------------------------------*/
/*!
 * \brief Compute GUI-defined head losses for a given volume zone.
 *
 * Head loss tensor coefficients for each cell are organized as follows:
 * cku11, cku22, cku33, cku12, cku13, cku23.
 *
 * \param[in]       zone       pointer to zone structure
 * \param[in]       cvara_vel  velocity values at the  previous time step
 * \param[in, out]  cku        head loss coefficients
 */
/*----------------------------------------------------------------------------*/

void
cs_gui_head_losses(const cs_zone_t   *zone,
                   const cs_real_3_t *cvara_vel,
                   cs_real_t          cku[][6])
{
  if (! (zone->type & CS_VOLUME_ZONE_HEAD_LOSS))
    return;

  double c11, c12, c13, c21, c22, c23, c31, c32, c33;

  const cs_lnum_t n_cells = zone->n_elts;
  const cs_lnum_t *cell_ids = zone->elt_ids;

  char z_id_str[32];
  snprintf(z_id_str, 31, "%d", zone->id);

  cs_tree_node_t *tn
    = cs_tree_get_node(cs_glob_tree,
                       "thermophysical_models/head_losses/head_loss");
  tn = cs_tree_node_get_sibling_with_tag(tn, "zone_id", z_id_str);

  double k11 = _c_head_losses(tn, "kxx");
  double k22 = _c_head_losses(tn, "kyy");
  double k33 = _c_head_losses(tn, "kzz");

  double a11 = _c_head_losses(tn, "a11");
  double a12 = _c_head_losses(tn, "a12");
  double a13 = _c_head_losses(tn, "a13");
  double a21 = _c_head_losses(tn, "a21");
  double a22 = _c_head_losses(tn, "a22");
  double a23 = _c_head_losses(tn, "a23");
  double a31 = _c_head_losses(tn, "a31");
  double a32 = _c_head_losses(tn, "a32");
  double a33 = _c_head_losses(tn, "a33");

  if (   cs_gui_is_equal_real(a12, 0.0)
      && cs_gui_is_equal_real(a13, 0.0)
      && cs_gui_is_equal_real(a23, 0.0)) {

    c11 = k11;
    c22 = k22;
    c33 = k33;
    c12 = 0.0;
    c13 = 0.0;
    c23 = 0.0;

  }
  else
    _matrix_base_conversion(a11, a12, a13, a21, a22, a23, a31, a32, a33,
                            k11, 0.0, 0.0, 0.0, k22, 0.0, 0.0, 0.0, k33,
                            &c11, &c12, &c13,
                            &c21, &c22, &c23,
                            &c31, &c32, &c33);

  for (cs_lnum_t j = 0; j < n_cells; j++) {
    cs_lnum_t c_id = cell_ids[j];
    cs_real_t v = cs_math_3_norm(cvara_vel[c_id]);
    cku[j][0] = 0.5 * c11 * v;
    cku[j][1] = 0.5 * c22 * v;
    cku[j][2] = 0.5 * c33 * v;
    cku[j][3] = 0.5 * c12 * v;
    cku[j][4] = 0.5 * c23 * v;
    cku[j][5] = 0.5 * c13 * v;
  }
}

/*-----------------------------------------------------------------------------
 * Selection of linear solvers.
 *----------------------------------------------------------------------------*/

void
cs_gui_linear_solvers(void)
{
  bool multigrid = false;
  cs_sles_it_type_t sles_it_type = CS_SLES_N_IT_TYPES;
  cs_multigrid_type_t mg_type = CS_MULTIGRID_N_TYPES;

  const char* algo_choice = NULL;
  const char* precond_choice = NULL;

  const int n_max_iter_default = 10000;

  int n_fields = cs_field_n_fields();

  for (int f_id = 0; f_id < n_fields; f_id++) {
    cs_field_t  *f = cs_field_by_id(f_id);
    if (f->type & CS_FIELD_VARIABLE) {

      const char *ref_name = f->name;

      if (   cs_gui_strcmp(f->name, "r11")
          || cs_gui_strcmp(f->name, "r22")
          || cs_gui_strcmp(f->name, "r33")
          || cs_gui_strcmp(f->name, "r12")
          || cs_gui_strcmp(f->name, "r23")
          || cs_gui_strcmp(f->name, "r13"))
        ref_name = "rij";

      cs_tree_node_t *tn_v = _find_node_variable(ref_name);

      int n_max_iter = n_max_iter_default;
      cs_gui_node_get_child_int(tn_v, "max_iter_number", &n_max_iter);

      multigrid = false;
      sles_it_type = CS_SLES_N_IT_TYPES;

      algo_choice = _variable_choice(tn_v, "solver_choice");
      precond_choice = _variable_choice(tn_v, "preconditioning_choice");

      if (cs_gui_strcmp(algo_choice, "multigrid_k_cycle")) {
        multigrid = true;
        mg_type = CS_MULTIGRID_K_CYCLE;
      }
      else if (cs_gui_strcmp(algo_choice, "multigrid")) {
        multigrid = true;
        mg_type = CS_MULTIGRID_V_CYCLE;
      }
      else if (cs_gui_strcmp(algo_choice, "conjugate_gradient"))
        sles_it_type = CS_SLES_PCG;
      else if (cs_gui_strcmp(algo_choice, "flexible_conjugate_gradient"))
        sles_it_type = CS_SLES_FCG;
      else if (cs_gui_strcmp(algo_choice, "inexact_conjugate_gradient"))
        sles_it_type = CS_SLES_IPCG;
      else if (cs_gui_strcmp(algo_choice, "jacobi"))
        sles_it_type = CS_SLES_JACOBI;
      else if (cs_gui_strcmp(algo_choice, "bi_cgstab"))
        sles_it_type = CS_SLES_BICGSTAB;
      else if (cs_gui_strcmp(algo_choice, "bi_cgstab2"))
        sles_it_type = CS_SLES_BICGSTAB2;
      else if (cs_gui_strcmp(algo_choice, "gmres"))
        sles_it_type = CS_SLES_GMRES;
      else if (cs_gui_strcmp(algo_choice, "gauss_seidel"))
        sles_it_type = CS_SLES_P_GAUSS_SEIDEL;
      else if (cs_gui_strcmp(algo_choice, "symmetric_gauss_seidel"))
        sles_it_type = CS_SLES_P_SYM_GAUSS_SEIDEL;
      else if (cs_gui_strcmp(algo_choice, "PCR3"))
        sles_it_type = CS_SLES_PCR3;

      /* If choice is "automatic" or unspecified, delay
         choice to cs_sles_default, so do nothing here */

      if (sles_it_type < CS_SLES_N_IT_TYPES) {

        int poly_degree = 0;
        bool pc_multigrid = false;

        if (cs_gui_strcmp(precond_choice, "jacobi"))
          poly_degree = 0;
        else if (cs_gui_strcmp(precond_choice, "none"))
          poly_degree = -1;
        else if (cs_gui_strcmp(precond_choice, "polynomial"))
          poly_degree = 1;
        else if (cs_gui_strcmp(precond_choice, "multigrid_k_cycle")) {
          pc_multigrid = true;
          mg_type = CS_MULTIGRID_K_CYCLE;
          poly_degree = -1;
        }
        else if (cs_gui_strcmp(precond_choice, "multigrid_k_cycle_hpc")) {
          pc_multigrid = true;
          mg_type = CS_MULTIGRID_K_CYCLE_HPC;
          poly_degree = -1;
        }
        else if (cs_gui_strcmp(precond_choice, "multigrid")) {
          pc_multigrid = true;
          mg_type = CS_MULTIGRID_V_CYCLE;
          poly_degree = -1;
        }
        else { /* "automatic" or undefined */
          if (sles_it_type == CS_SLES_PCG) {
            pc_multigrid = true;
            mg_type = CS_MULTIGRID_V_CYCLE;
            poly_degree = -1;
          }
        }

        cs_sles_it_t *c = cs_sles_it_define(f->id, NULL, sles_it_type,
                                            poly_degree, n_max_iter);

        if (pc_multigrid) {
          cs_sles_pc_t *pc = cs_multigrid_pc_create(mg_type);
          cs_sles_it_transfer_pc(c, &pc);
        }

      }

      else if (multigrid == true) {
        cs_multigrid_t *mg = cs_multigrid_define(f->id, NULL, mg_type);

        /* If we have convection, set appropriate options */
        if (f_id >= 0) {
          cs_var_cal_opt_t var_cal_opt;
          cs_field_get_key_struct(cs_field_by_id(f_id),
                                  cs_field_key_id("var_cal_opt"),
                                  &var_cal_opt);
          if (var_cal_opt.iconv > 0)
            cs_multigrid_set_solver_options
              (mg,
               CS_SLES_P_SYM_GAUSS_SEIDEL,
               CS_SLES_P_SYM_GAUSS_SEIDEL,
               CS_SLES_P_SYM_GAUSS_SEIDEL,
               100, /* n max cycles */
               3,   /* n max iter for descent (default 2) */
               2,   /* n max iter for ascent (default 10) */
               100, /* n max iter coarse solver */
               0, 0, 0,  /* precond degree */
               -1, -1, 1); /* precision multiplier */
        }
      }
    }
  }
}

/*-----------------------------------------------------------------------------
 * Define parallel IO settings.
 *----------------------------------------------------------------------------*/

void
cs_gui_parallel_io(void)
{
  int op_id;
  int  rank_step = 0, block_size = -1;

  cs_file_mode_t op_mode[2] = {CS_FILE_MODE_READ, CS_FILE_MODE_WRITE};
  const char *op_name[2] = {"read_method", "write_method"};

  cs_tree_node_t *tn_bio = cs_tree_get_node(cs_glob_tree,
                                            "calculation_management/block_io");
  /* Block IO read and write method */

  for (op_id = 0; op_id < 2; op_id++) {

    cs_file_access_t  m = CS_FILE_DEFAULT;
    const char  *method_name
      = cs_tree_node_get_child_value_str(tn_bio, op_name[op_id]);

    if (method_name != NULL) {
      if (!strcmp(method_name, "default"))
        m = CS_FILE_DEFAULT;
      else if (!strcmp(method_name, "stdio serial"))
        m = CS_FILE_STDIO_SERIAL;
      else if (!strcmp(method_name, "stdio parallel"))
        m = CS_FILE_STDIO_PARALLEL;
      else if (!strcmp(method_name, "mpi independent"))
        m = CS_FILE_MPI_INDEPENDENT;
      else if (!strcmp(method_name, "mpi noncollective"))
        m = CS_FILE_MPI_NON_COLLECTIVE;
      else if (!strcmp(method_name, "mpi collective"))
        m = CS_FILE_MPI_COLLECTIVE;
#if defined(HAVE_MPI)
      cs_file_set_default_access(op_mode[op_id], m, MPI_INFO_NULL);
#else
      cs_file_set_default_access(op_mode[op_id], m);
#endif
    }

  }

#if defined(HAVE_MPI)

  /* Rank step and block buffer size */

  cs_gui_node_get_child_int(tn_bio, "rank_step", &rank_step);
  cs_gui_node_get_child_int(tn_bio, "min_block_size", &block_size);

  if (rank_step > 0 || block_size > -1) {
    int def_rank_step;
    cs_file_get_default_comm(&def_rank_step, NULL, NULL);
    size_t def_block_size = cs_parall_get_min_coll_buf_size();
    if (rank_step < 1)
      rank_step = def_rank_step;
    if (block_size < 0)
      block_size = def_block_size;
    cs_file_set_default_comm(rank_step, cs_glob_mpi_comm);
    cs_parall_set_min_coll_buf_size(block_size);
  }

#endif /* defined(HAVE_MPI) */
}

/*-----------------------------------------------------------------------------
 * Set partitioning options.
 *----------------------------------------------------------------------------*/

void
cs_gui_partition(void)
{
  cs_partition_algorithm_t a = CS_PARTITION_DEFAULT;
  bool ignore_perio = false;
  int  rank_step = 1;
  int  write_level = 1;
  int  n_add_parts = 0;
  int  *add_parts = NULL;

  cs_tree_node_t *tn_p
    = cs_tree_get_node(cs_glob_tree, "calculation_management/partitioning");

  /* Partitioning type */
  const char  *part_name = cs_tree_node_get_child_value_str(tn_p, "type");

  if (part_name != NULL) {
    if (!strcmp(part_name, "default"))
      a = CS_PARTITION_DEFAULT;
    else if (!strcmp(part_name, "morton sfc"))
      a = CS_PARTITION_SFC_MORTON_BOX;
    else if (!strcmp(part_name, "morton sfc cube"))
      a = CS_PARTITION_SFC_MORTON_CUBE;
    else if (!strcmp(part_name, "hilbert sfc"))
      a = CS_PARTITION_SFC_HILBERT_BOX;
    else if (!strcmp(part_name, "hilbert sfc cube"))
      a = CS_PARTITION_SFC_HILBERT_CUBE;
    else if (!strcmp(part_name, "scotch"))
      a = CS_PARTITION_SCOTCH;
    else if (!strcmp(part_name, "metis"))
      a = CS_PARTITION_METIS;
    else if (!strcmp(part_name, "block"))
      a = CS_PARTITION_BLOCK;
  }

  /* Rank step */

  cs_gui_node_get_child_int(tn_p, "rank_step", &rank_step);

  /* Ignore periodicity option */

  cs_gui_node_get_child_status_bool(tn_p, "ignore_periodicity", &ignore_perio);

  /* Output option */

  const char *s_output = cs_tree_node_get_child_value_str(tn_p, "output");

  if (s_output != NULL) {
    if (!strcmp(s_output, "no"))
      write_level = 0;
    else if (!strcmp(s_output, "default"))
      write_level = 1;
    else if (!strcmp(s_output, "yes"))
      write_level = 2;
  }

  /* List of partitions to output */

  const char *s_list = cs_tree_node_get_child_value_str(tn_p, "partition_list");

  if (s_list != NULL) {
    char *buf;
    BFT_MALLOC(buf, strlen(s_list)+1, char);
    strcpy(buf, s_list);
    char *p = strtok(buf, " \t,;");
    while (p != NULL) {
      int np = atoi(p);
      if (np > 1) {
        BFT_REALLOC(add_parts, n_add_parts + 1, int);
        add_parts[n_add_parts] = np;
        n_add_parts += 1;
      }
      p = strtok(NULL, " \t,;");
    }
    BFT_FREE(buf);
  }

  /* Set options */

  cs_partition_set_algorithm(CS_PARTITION_MAIN,
                             a,
                             rank_step,
                             ignore_perio);

  cs_partition_set_write_level(write_level);

  if (n_add_parts > 0) {
    cs_partition_add_partitions(n_add_parts, add_parts);
    BFT_FREE(add_parts);
  }
}

/*-----------------------------------------------------------------------------
 * Set MPI related algorithm options
 *----------------------------------------------------------------------------*/

void
cs_gui_mpi_algorithms(void)
{
  cs_all_to_all_type_t a = CS_ALL_TO_ALL_MPI_DEFAULT;

  cs_tree_node_t *tn_cm
    = cs_tree_get_node(cs_glob_tree, "calculation_management");

  /* Partitioning type */
  const char  *all_to_all_name
    = cs_tree_node_get_child_value_str(tn_cm, "all_to_all");

  if (all_to_all_name != NULL) {
    if (!strcmp(all_to_all_name, "default"))
      a = CS_ALL_TO_ALL_MPI_DEFAULT;
    else if (!strcmp(all_to_all_name, "crystal router"))
      a = CS_ALL_TO_ALL_CRYSTAL_ROUTER;
    cs_all_to_all_set_type(a);
  }
}

/*----------------------------------------------------------------------------
 * Determine porosity model type
 *----------------------------------------------------------------------------*/

void
cs_gui_porous_model(void)
{
  int n_zones = cs_volume_zone_n_zones();

  cs_tree_node_t *tn_p
    = cs_tree_get_node(cs_glob_tree,
                       "thermophysical_models/porosities/porosity");

  for (int z_id = 0; z_id < n_zones; z_id++) {
    const cs_zone_t *z = cs_volume_zone_by_id(z_id);

    if (z->type & CS_VOLUME_ZONE_POROSITY) {
      cs_tree_node_t *tn = _add_zone_id_test_attribute(tn_p, z->id);
      tn = cs_tree_get_node(tn, "model");
      const char *mdl = cs_tree_node_get_value_str(tn);

      cs_glob_porous_model = CS_MAX(1, cs_glob_porous_model);
      if (mdl) {
        if (cs_gui_strcmp(mdl, "anisotropic"))
          cs_glob_porous_model = 2;
        else if (cs_gui_strcmp(mdl, "integral"))
          cs_glob_porous_model = 3;
      }
    }
  }
}

/*-----------------------------------------------------------------------------
 * Get initial value from property markup.
 *
 * parameters:
 *   property_name      <--   name of the property
 *   value              -->   new initial value of the property
 *----------------------------------------------------------------------------*/

void
cs_gui_properties_value(const char  *property_name,
                        double      *value)
{
  cs_tree_node_t *tn = cs_tree_find_node(cs_glob_tree, "property");
  while (tn != NULL) {
    const char *name_tn = cs_tree_node_get_child_value_str(tn, "name");
    if (cs_gui_strcmp(name_tn, property_name))
      break;
    else
      tn = cs_tree_find_node_next(cs_glob_tree, tn, "property");
  }
  tn = cs_tree_get_node(tn, "initial_value");

  cs_gui_node_get_real(tn, value);
}

/*-----------------------------------------------------------------------------
 * Get value of property markup for fluid of given id
 *
 * parameters:
 *   fluid_id           <--   fluid index
 *   property_name      <--   name of the property
 *   value              -->   new initial value of the property
 *----------------------------------------------------------------------------*/

void
cs_gui_properties_value_by_fluid_id(const int    fluid_id,
                                    const char  *property_name,
                                    double      *value)
{
  cs_tree_node_t *tn = cs_tree_find_node(cs_glob_tree, "property");
  while (tn != NULL) {
    const char *name_tn = cs_tree_node_get_child_value_str(tn, "name");
    if (cs_gui_strcmp(name_tn, property_name))
      break;
    else
      tn = cs_tree_find_node_next(cs_glob_tree, tn, "property");
  }

  char *label = NULL;

  const char *prefix = "value_";
  size_t len = strlen(prefix) + 1;
  BFT_MALLOC(label, len+1, char);

  sprintf(label, "%s%1i", prefix, fluid_id);

  tn = cs_tree_get_node(tn, label);
  cs_gui_node_get_real(tn, value);

  BFT_FREE(label);
}

/*-----------------------------------------------------------------------------
 * Get value of reference fluid properties parameter.
 *
 * parameters:
 *   name            <--   parameter name
 *   value           -->   parameter value
 *----------------------------------------------------------------------------*/

void
cs_gui_fluid_properties_value(const char  *param,
                              double      *value)
{
  cs_tree_node_t *tn
    = cs_tree_get_node(cs_glob_tree, "physical_properties/fluid_properties");
  tn = cs_tree_get_node(tn, param);

  cs_gui_node_get_real(tn, value);
}

/*----------------------------------------------------------------------------
 * Get thermal scalar model.
 *
 * return:
 *   value of itherm*10 + (temperature variant flag), or -1 if not defined
 *----------------------------------------------------------------------------*/

int
cs_gui_thermal_model(void)
{
  int   test = -1;

  const char *model = cs_gui_get_thermophysical_model("thermal_scalar");

  if (model == NULL)
    return test;

  if (cs_gui_strcmp(model, "off"))
    test = 0;
  else {
    if (cs_gui_strcmp(model, "enthalpy"))
      test = 20;
    else if (cs_gui_strcmp(model, "temperature_kelvin"))
      test = 11;
    else if (cs_gui_strcmp(model, "temperature_celsius"))
      test = 10;
    else if (cs_gui_strcmp(model, "potential_temperature"))
      test = 12;
    else if (cs_gui_strcmp(model, "liquid_potential_temperature"))
      test = 13;
    else if (cs_gui_strcmp(model, "total_energy"))
      test = 30;
    else
      bft_error(__FILE__, __LINE__, 0,
          _("Invalid thermal model: %s\n"), model);
  }

  return test;
}

/*----------------------------------------------------------------------------
 * Time moments definition
 *----------------------------------------------------------------------------*/

void
cs_gui_time_moments(void)
{
  int imom = 1;
  int restart = cs_restart_present();

  /* Loop on time average definitions */

  const char path0[] = "/analysis_control/time_averages/time_average";

  for (cs_tree_node_t *tn = cs_tree_get_node(cs_glob_tree, path0);
       tn != NULL;
       tn = cs_tree_node_get_next_of_name(tn), imom++) {

    const char *restart_name;
    cs_time_moment_restart_t  restart_mode = CS_TIME_MOMENT_RESTART_AUTO;

    const int *v_i;
    const cs_real_t *v_r;

    /* Older files used "label", now use "name", so try both */

    const char *m_name = cs_tree_node_get_tag(tn, "name");

    if (m_name == NULL) {
      m_name = cs_tree_node_get_tag(tn, "label");
      if (m_name == NULL) /* if neither found, force error case */
        m_name = cs_gui_node_get_tag(tn, "name");
    }

    v_i = cs_tree_node_get_child_values_int(tn, "time_step_start");
    int nt_start = (v_i != NULL) ? v_i[0] : 0;

    v_r = cs_tree_node_get_child_values_real(tn, "time_start");
    double t_start = (v_r != NULL) ? v_r[0] : -1;

    /* test on restart */

    if (restart != 0) {
      v_i = cs_tree_node_get_child_values_int(tn, "restart_from_time_average");
      int restart_id = (v_i != NULL) ? v_i[0] : -2;
      cs_time_moment_restart_options_by_id(restart_id,
                                           &restart_mode,
                                           &restart_name);
    }

    int n_m_fields = cs_tree_get_node_count(tn, "var_prop");

    int *m_f_id;
    BFT_MALLOC(m_f_id, n_m_fields*2, int);
    int *m_c_id = m_f_id + n_m_fields;

    int j = 0;
    for (cs_tree_node_t *tn_vp = cs_tree_node_get_child(tn, "var_prop");
         tn_vp != NULL;
         tn_vp = cs_tree_node_get_next_of_name(tn_vp), j++) {

      const char *f_name = cs_gui_node_get_tag(tn_vp, "name");
      v_i = cs_tree_node_get_child_values_int(tn_vp, "component");
      int idim = (v_i != NULL) ? v_i[0] : -1;

      cs_field_t *f = cs_field_by_name_try(f_name);

      /* If we failed to find Rij, we search for Rxx.
       * This test is needed for the case where irijco = 0 */

      if (f == NULL && cs_gui_strcmp(f_name, "rij")) {
        switch(idim) {
        case 0:
          f = CS_F_(r11);
          break;
        case 1:
          f = CS_F_(r22);
          break;
        case 2:
          f = CS_F_(r33);
          break;
        case 3:
          f = CS_F_(r12);
          break;
        case 4:
          f = CS_F_(r23);
          break;
        case 5:
          f = CS_F_(r13);
          break;
        }
        m_f_id[j] = f->id;
        m_c_id[j] = 0;
      }

      else if (f != NULL) {
        m_f_id[j] = f->id;
        m_c_id[j] = idim;
      }

      else
        bft_error(__FILE__, __LINE__, 0,
                  _("Time moment \"%s\"\n"
                    "requires undefined field \"%s\"."),
                  m_name, f_name);

    }

    cs_time_moment_define_by_field_ids(m_name,
                                       n_m_fields,
                                       m_f_id,
                                       m_c_id,
                                       CS_TIME_MOMENT_MEAN,
                                       nt_start,
                                       t_start,
                                       restart_mode,
                                       restart_name);

    m_c_id = NULL;
    BFT_FREE(m_f_id);

  }

#if _XML_DEBUG_
  bft_printf("==> %s\n", __func__);
#endif
}

/*-----------------------------------------------------------------------------
 * Set turbomachinery model
 *----------------------------------------------------------------------------*/

void
cs_gui_turbomachinery(void)
{
  cs_turbomachinery_model_t  model_type;
  bool coupled;

  _turbomachinery_model(&model_type, &coupled);

  cs_turbomachinery_set_model(model_type);
}

/*-----------------------------------------------------------------------------
 * Set turbomachinery options.
 *----------------------------------------------------------------------------*/

void
cs_gui_turbomachinery_rotor(void)
{
  cs_turbomachinery_model_t  model_type;
  bool coupled;

  _turbomachinery_model(&model_type, &coupled);

  if (model_type != CS_TURBOMACHINERY_NONE) {

    cs_tree_node_t *tn = NULL;
    cs_tree_node_t *tn2 = NULL;
    int n_rotors =
      cs_tree_get_node_count(cs_glob_tree,
                             "/thermophysical_models/turbomachinery/rotor");

    for (int rotor_id = 0; rotor_id < n_rotors; rotor_id++) {

      double rotation_axis[3];
      double rotation_invariant[3];
      double rotation_velocity;

      const char *cell_criteria;

      rotation_axis[0] = _rotor_option(rotor_id, "axis_x");
      rotation_axis[1] = _rotor_option(rotor_id, "axis_y");
      rotation_axis[2] = _rotor_option(rotor_id, "axis_z");

      rotation_invariant[0] = _rotor_option(rotor_id, "invariant_x");
      rotation_invariant[1] = _rotor_option(rotor_id, "invariant_y");
      rotation_invariant[2] = _rotor_option(rotor_id, "invariant_z");

      tn = cs_tree_get_node(cs_glob_tree,
                              "thermophysical_models/turbomachinery/rotor");
      int i;
      for (i = 1;
           tn != NULL && i < rotor_id + 1 ;
           i++) {
       tn = cs_tree_node_get_next_of_name(tn);
      }
      tn2 = tn;
      tn = cs_tree_get_node(tn, "velocity/value");
      cs_gui_node_get_real(tn, &rotation_velocity);

      tn2 = cs_tree_get_node(tn2, "criteria");
      cell_criteria = cs_tree_node_get_value_str(tn2);

      cs_turbomachinery_add_rotor(cell_criteria,
                                  rotation_velocity,
                                  rotation_axis,
                                  rotation_invariant);

    }

    int n_join = cs_tree_get_node_count(cs_glob_tree,
                                        "/thermophysical_models"
                                        "/turbomachinery/joining/face_joining");

    for (int join_id = 0; join_id < n_join; join_id++) {

      const char *selector_s  =  _get_rotor_face_joining("selector", join_id+1);
      const char *fraction_s  =  _get_rotor_face_joining("fraction", join_id+1);
      const char *plane_s     =  _get_rotor_face_joining("plane", join_id+1);
      const char *verbosity_s = _get_rotor_face_joining("verbosity", join_id+1);
      const char *visu_s =  _get_rotor_face_joining("visualization", join_id+1);

      double fraction = (fraction_s != NULL) ? atof(fraction_s) : 0.1;
      double plane = (plane_s != NULL) ? atof(plane_s) : 25.0;
      int verbosity = (verbosity_s != NULL) ? atoi(verbosity_s) : 0;
      int visualization = (visu_s != NULL) ? atoi(visu_s) : 0;

      if (coupled == false)
        (void)cs_turbomachinery_join_add(selector_s,
                                         fraction,
                                         plane,
                                         verbosity,
                                         visualization);
      else
        (void)cs_turbomachinery_coupling_add(selector_s,
                                             fraction,
                                             verbosity);

    }

  }
}

/*----------------------------------------------------------------------------
 * Logging output for MEI usage.
 *----------------------------------------------------------------------------*/

void
cs_gui_usage_log(void)
{
  double mei_wtime = cs_gui_get_mei_times();

#if defined(HAVE_MPI)

  if (cs_glob_n_ranks > 1) {
    double _wtime_loc = mei_wtime;
    MPI_Allreduce(&_wtime_loc, &mei_wtime, 1, MPI_DOUBLE, MPI_MAX,
                   cs_glob_mpi_comm);
  }

#endif

  if (mei_wtime > 0.0) {
    cs_log_printf(CS_LOG_PERFORMANCE,
                  _("\nTime elapsed defining values using MEI: %12.5f\n"),
                  mei_wtime);
    cs_log_printf(CS_LOG_PERFORMANCE, "\n");
    cs_log_separator(CS_LOG_PERFORMANCE);
  }
}

/*----------------------------------------------------------------------------
 * Define user variables through the GUI.
 *----------------------------------------------------------------------------*/

void
cs_gui_user_variables(void)
{
  int i = 0;

  const char *t_scalar_name = NULL; /* thermal scalar name if present */

  const char path_s[] = "additional_scalars/variable";
  cs_tree_node_t *tn_s = cs_tree_get_node(cs_glob_tree, path_s);

  for (cs_tree_node_t *tn = tn_s;
       tn != NULL;
       tn = cs_tree_node_get_next_of_name(tn), i++) {

    if (i == 0 && cs_glob_thermal_model->itherm != CS_THERMAL_MODEL_NONE) {
      const char path_t[] = "thermophysical_models/thermal_scalar/variable";
      t_scalar_name = cs_tree_node_get_tag
                        (cs_tree_get_node(cs_glob_tree, path_t), "name");
    }

    const char *name = cs_gui_node_get_tag(tn, "name");

    const char *variance_name = cs_tree_node_get_child_value_str(tn, "variance");

    /* In case of variance, check for presence of matching field
       in thermal and user scalars */

    if (variance_name != NULL) {

      bool found = false;
      if (t_scalar_name != NULL) {
        if (strcmp(t_scalar_name, variance_name) == 0)
          found = true;
      }
      for (cs_tree_node_t *tn_c = tn_s;
           tn_c != NULL && found == false;
           tn_c = cs_tree_node_get_next_of_name(tn_c), i++) {
        const char *cmp_name = cs_tree_node_get_tag(tn_c, "name");
        if (cmp_name != NULL) {
          if (strcmp(cmp_name, variance_name) == 0)
            found = true;
        }
      }

      if (found)
        cs_parameters_add_variable_variance(name, variance_name);

    }

    /* If not a variance, we have a regular variable */

    else
      cs_parameters_add_variable(name, 1);
  }
}

/*----------------------------------------------------------------------------
 * Define user arrays through the GUI.
 *----------------------------------------------------------------------------*/

void
cs_gui_user_arrays(void)
{
  const char path_s[] = "additional_scalars/users/property";
  cs_tree_node_t *tn_s = cs_tree_get_node(cs_glob_tree, path_s);

  for (cs_tree_node_t *tn = tn_s;
       tn != NULL;
       tn = cs_tree_node_get_next_of_name(tn)) {

    const char *name = cs_gui_node_get_tag(tn, "name");

    int array_dim = 1;
    cs_tree_node_t *dtn = cs_tree_get_node(tn, "dimension");
    cs_gui_node_get_int(dtn, &array_dim);

    const char *location_name = cs_gui_node_get_tag(tn, "support");

    if (strcmp(location_name, "cells") == 0)
      cs_parameters_add_property(name, array_dim, CS_MESH_LOCATION_CELLS);

    else if (strcmp(location_name, "internal") == 0)
      cs_parameters_add_property(name,
                                 array_dim,
                                 CS_MESH_LOCATION_INTERIOR_FACES);

    else if (strcmp(location_name, "boundary") == 0)
      cs_parameters_add_property(name,
                                 array_dim,
                                 CS_MESH_LOCATION_BOUNDARY_FACES);

    else if (strcmp(location_name, "vertices") == 0)
      cs_parameters_add_property(name,
                                 array_dim,
                                 CS_MESH_LOCATION_VERTICES);

  }
}

/*----------------------------------------------------------------------------
 * Define volume and boundary zones through the GUI.
 *----------------------------------------------------------------------------*/

void
cs_gui_zones(void)
{
  /* Ensure zones ordering for safety (should be removed in the future)*/

  _ensure_zones_order();

  int id = 0;

  const char default_criteria[] = "all[]";

  /* Volume zones */
  /*------------- */

  cs_tree_node_t *tn_vc = cs_tree_get_node(cs_glob_tree,
                                           "solution_domain/volumic_conditions");

  const int n_v_zones = cs_tree_get_node_count(tn_vc, "zone");

  /* Build ordering array to check zones are defined in increasing id order */

  cs_lnum_t *order = NULL, *z_ids = NULL;
  BFT_MALLOC(order, n_v_zones, cs_lnum_t);
  BFT_MALLOC(z_ids, n_v_zones, cs_lnum_t);

  /* Loop on volume condition zones */

  id = 0;
  for (cs_tree_node_t *tn = cs_tree_node_get_child(tn_vc, "zone");
       tn != NULL;
       tn = cs_tree_node_get_next_of_name(tn), id++) {
    z_ids[id] = _v_zone_t_id(tn, id);
  }

  assert(id == n_v_zones);

  cs_order_lnum_allocated(NULL, z_ids, order, n_v_zones);

  /* Now loop on zones in id order */

  for (int i = 0; i < n_v_zones; i++) {

    int type_flag = 0, z_id = z_ids[order[i]];

    cs_tree_node_t *tn = _v_zone_node_by_id(tn_vc, z_id);

    /* zone name */

    const char *name = cs_tree_node_get_tag(tn, "label");

    /* location criteria */

    const char *_criteria = cs_tree_node_get_value_str(tn);
    const char *criteria = (_criteria != NULL) ? _criteria : default_criteria;

    /* Check for initialization */

    if (_zone_is_type(tn, "initialization"))
      type_flag = type_flag | CS_VOLUME_ZONE_INITIALIZATION;

    /* Check for porosity */

    if (_zone_is_type(tn, "porosity"))
      type_flag = type_flag | CS_VOLUME_ZONE_POROSITY;

    /* Check for head losses */

    if (_zone_is_type(tn, "head_losses"))
      type_flag = type_flag | CS_VOLUME_ZONE_HEAD_LOSS;

    /* Check for source terms */

    if (_zone_is_type(tn, "momentum_source_term"))
      type_flag = type_flag | CS_VOLUME_ZONE_SOURCE_TERM;
    if (_zone_is_type(tn, "scalar_source_term"))
      type_flag = type_flag | CS_VOLUME_ZONE_SOURCE_TERM;
    if (_zone_is_type(tn, "thermal_source_term"))
      type_flag = type_flag | CS_VOLUME_ZONE_SOURCE_TERM;

    /* Check for solid zones */

    if (_zone_is_type(tn, "solid"))
      type_flag = type_flag | CS_VOLUME_ZONE_SOLID;

    /* Check if zone is used to define variable physical properties */
    if (_zone_is_type(tn, "physical_properties"))
      type_flag = type_flag | CS_VOLUME_ZONE_PHYSICAL_PROPERTIES;
    else {
      /* FIXME: zone all_cells is used for physical properties no matter what.
       * Will be changed in v7.1 for a cleaner definition
       */
      if (cs_gui_strcmp(name, "all_cells"))
        type_flag = type_flag | CS_VOLUME_ZONE_PHYSICAL_PROPERTIES;
    }

    /* Finally, define zone */

    cs_volume_zone_define(name, criteria, type_flag);
  }

  BFT_FREE(order);
  BFT_FREE(z_ids);

  /* Boundary zones */
  /*--------------- */

  /* Loop on boundary condition zones */

  cs_tree_node_t *tn_bc = cs_tree_get_node(cs_glob_tree,
                                           "boundary_conditions");

  id = 0;
  for (cs_tree_node_t *tn = cs_tree_node_get_child(tn_bc, "boundary");
       tn != NULL;
       tn = cs_tree_node_get_next_of_name(tn), id++) {

    /* Zone id in tree; note that the name tag for boundary zones actually
       defines an integer (1 to n). This tag should be removed in the
       future to only use the zone label (the actual zone name). */

    const char *id_s = cs_tree_node_get_tag(tn, "name");
    if (id_s != NULL) {
      int z_t_id = atoi(id_s);
      if (z_t_id != id + 1)
        bft_printf(_("\n"
                     " Warning: noncontiguous %s zone ids in XML:\n"
                     "          zone with index %d has id %d.\n"),
                   tn->name, id, z_t_id);
    }

    /* Zone name */

    const char *name = cs_tree_node_get_tag(tn, "label");

    /* location criteria */

    const char *_criteria = cs_tree_node_get_value_str(tn);
    const char *criteria = (_criteria != NULL) ? _criteria : default_criteria;

    int type_flag = 0;

    /* Define zone */

    cs_boundary_zone_define(name, criteria, type_flag);
  }

}

/*----------------------------------------------------------------------------
 * Define balance by zone through the GUI.
 *----------------------------------------------------------------------------*/

void
cs_gui_balance_by_zone(void)
{
  const char path0[] = "/analysis_control/scalar_balances/scalar_balance";

  for (cs_tree_node_t *tn = cs_tree_get_node(cs_glob_tree, path0);
       tn != NULL;
       tn = cs_tree_node_get_next_of_name(tn)) {

    const char _default_criteria[] = "all[]";

    const char *criteria = cs_tree_node_get_child_value_str(tn, "criteria");
    if (criteria == NULL) criteria = _default_criteria;

    for (cs_tree_node_t *tn_v = cs_tree_node_get_child(tn, "var_prop");
         tn_v != NULL;
         tn_v = cs_tree_node_get_next_of_name(tn_v)) {

      const char *name = cs_gui_node_get_tag(tn_v, "name");
      cs_balance_by_zone(criteria, name);

    }
  }
}

/*----------------------------------------------------------------------------
 * Define pressure drop through the GUI.
 *----------------------------------------------------------------------------*/

void
cs_gui_pressure_drop_by_zone(void)
{
  const char path0[] = "/analysis_control/scalar_balances/pressure_drop";

  for (cs_tree_node_t *tn = cs_tree_get_node(cs_glob_tree, path0);
       tn != NULL;
       tn = cs_tree_node_get_next_of_name(tn)) {

    const char _default_criteria[] = "all[]";

    const char *criteria = cs_tree_node_get_child_value_str(tn, "criteria");
    if (criteria == NULL) criteria = _default_criteria;

    cs_pressure_drop_by_zone(criteria);
  }
}

/*----------------------------------------------------------------------------
 * Define fans through the GUI.
 *----------------------------------------------------------------------------*/

void
cs_gui_define_fans(void)
{
  const char path0[] = "thermophysical_models/fans/fan";

  for (cs_tree_node_t *tn = cs_tree_get_node(cs_glob_tree, path0);
       tn != NULL;
       tn = cs_tree_node_get_next_of_name(tn)) {

    const int *v_i;
    const cs_real_t *v_r;

    const char *i_axis_s[] = {"inlet_axis_x", "inlet_axis_y", "inlet_axis_z"};
    const char *o_axis_s[] = {"outlet_axis_x", "outlet_axis_y", "outlet_axis_z"};
    const char *p_coeff_s[]
      = {"curve_coeffs_x", "curve_coeffs_y", "curve_coeffs_z"};

    v_i = cs_tree_node_get_child_values_int(tn, "mesh_dimension");
    int dim = (v_i != NULL) ? v_i[0] : 3;

    cs_real_t inlet_axis_coords[3] = {0, 0, 0};
    cs_real_t outlet_axis_coords[3] = {0.1, 0, 0};
    cs_real_t pressure_curve_coeffs[3] = {0.6, -0.1, -0.05};

    for (int i = 0; i < 3; i++) {
      v_r = cs_tree_node_get_child_values_real(tn, i_axis_s[i]);
      if (v_r != NULL) inlet_axis_coords[i] = v_r[0];
    }
    for (int i = 0; i < 3; i++) {
      v_r = cs_tree_node_get_child_values_real(tn, o_axis_s[i]);
      if (v_r != NULL) outlet_axis_coords[i] = v_r[0];
    }

    v_r = cs_tree_node_get_child_values_real(tn, "fan_radius");
    cs_real_t fan_radius = (v_r != NULL) ? v_r[0] : 0.7;

    v_r = cs_tree_node_get_child_values_real(tn, "blades_radius");
    cs_real_t blades_radius = (v_r != NULL) ? v_r[0] : 0.5;

    v_r = cs_tree_node_get_child_values_real(tn, "hub_radius");
    cs_real_t hub_radius = (v_r != NULL) ? v_r[0] : 0.1;

    v_r = cs_tree_node_get_child_values_real(tn, "axial_torque");
    cs_real_t axial_torque = (v_r != NULL) ? v_r[0] : 0.01;

    for (int i = 0; i < 3; i++) {
      v_r = cs_tree_node_get_child_values_real(tn, p_coeff_s[i]);
      if (v_r != NULL) pressure_curve_coeffs[i] = v_r[0];
    }

    cs_fan_define(dim, /* fan (mesh) dimension (2D or 3D) */
                  0,   /* mode */
                  inlet_axis_coords,
                  outlet_axis_coords,
                  fan_radius,
                  blades_radius,
                  hub_radius,
                  pressure_curve_coeffs,
                  axial_torque);
  }
}

/*----------------------------------------------------------------------------
 * Define error estimator through the GUI.
 *----------------------------------------------------------------------------*/

void
cs_gui_error_estimator(int *iescal,
                       int *iespre,
                       int *iesder,
                       int *iescor,
                       int *iestot)
{
  cs_tree_node_t *tn_ee
    = cs_tree_get_node(cs_glob_tree, "analysis_control/error_estimator");

  cs_tree_node_t *tn = cs_tree_get_node(tn_ee, "Correction/model");

  const char *result = cs_tree_node_get_value_str(tn);

  if (cs_gui_strcmp(result, "1"))
    iescal[*iescor -1] = 1;
  else if (cs_gui_strcmp(result, "2"))
    iescal[*iescor -1] = 2;
  else
    iescal[*iescor -1] = 0;

  tn = cs_tree_get_node(tn_ee, "Drift/model");

  result = cs_tree_node_get_value_str(tn);

  if (cs_gui_strcmp(result, "1"))
    iescal[*iesder -1] = 1;
  else if (cs_gui_strcmp(result, "2"))
    iescal[*iesder -1] = 2;
  else
    iescal[*iesder -1] = 0;

  tn = cs_tree_get_node(tn_ee, "Prediction/model");

  result = cs_tree_node_get_value_str(tn);

  if (cs_gui_strcmp(result, "1"))
    iescal[*iespre -1] = 1;
  else if (cs_gui_strcmp(result, "2"))
    iescal[*iespre -1] = 2;
  else
    iescal[*iespre -1] = 0;

  tn = cs_tree_get_node(tn_ee, "Total/model");

  result = cs_tree_node_get_value_str(tn);

  if (cs_gui_strcmp(result, "1"))
    iescal[*iestot -1] = 1;
  else if (cs_gui_strcmp(result, "2"))
    iescal[*iestot -1] = 2;
  else
    iescal[*iestot -1] = 0;
}

/*----------------------------------------------------------------------------
 * Define internal coupling through the GUI.
 *----------------------------------------------------------------------------*/

void
cs_gui_internal_coupling(void)
{
  int n_zones = cs_volume_zone_n_zones();

  int n_volume_zones = 0;
  for (int i = 0; i < n_zones; i++) {
    const cs_zone_t  *z = cs_volume_zone_by_id(i);
    if (z->type & CS_VOLUME_ZONE_SOLID)
      n_volume_zones += 1;
  }

  if (n_volume_zones < 1)
    return;

  cs_tree_node_t *node_int_cpl
    = cs_tree_get_node(cs_glob_tree, "thermophysical_models/internal_coupling");

  if (node_int_cpl != NULL) {

    int j = 0;
    int *z_ids;
    BFT_MALLOC(z_ids, n_volume_zones, int);

    for (int i = 0; i < n_zones; i++) {
      const cs_zone_t  *z = cs_volume_zone_by_id(i);
      if (z->type & CS_VOLUME_ZONE_SOLID)
        z_ids[j++] = z->id;
    }

    cs_internal_coupling_add_volume_zones(n_volume_zones, z_ids);
    BFT_FREE(z_ids);

    if (n_volume_zones > 0) {
      cs_tree_node_t *ns
        = cs_tree_node_get_child(node_int_cpl, "coupled_scalars");
      /* Add the coupled scalars defined in the GUI */
      for (cs_tree_node_t *tn = cs_tree_node_get_child(ns, "scalar");
           tn != NULL;
           tn = cs_tree_node_get_next_of_name(tn)) {

        const char *scalar_name = cs_tree_node_get_tag(tn, "name");
        int f_id = cs_field_id_by_name(scalar_name);
        if (f_id < 0)
          bft_error(__FILE__, __LINE__, 0,
                    _("Scalar %s does not exist!.\n"), scalar_name);

        cs_internal_coupling_add_entity(f_id);
      }
    }
  }
}

/*----------------------------------------------------------------------------*/

END_C_DECLS<|MERGE_RESOLUTION|>--- conflicted
+++ resolved
@@ -1947,19 +1947,11 @@
     _idilat = 4;
 
   if (_idilat > -1)
-<<<<<<< HEAD
-    stokes->idilat = _idilat;
-
-  _numerical_int_parameters("gradient_transposed", &(stokes->ivisse));
-  _numerical_int_parameters("velocity_pressure_coupling", &(stokes->ipucou));
-  _numerical_int_parameters("piso_sweep_number", &(piso->nterup));
-=======
     vp_model->idilat = _idilat;
 
   _numerical_int_parameters("gradient_transposed", &(vp_model->ivisse));
   _numerical_int_parameters("velocity_pressure_coupling", &(vp_param->ipucou));
   _numerical_int_parameters("piso_sweep_number", &(vp_param->nterup));
->>>>>>> 81c3e2b4
   _numerical_double_parameters("pressure_relaxation", relaxp);
 
 #if _XML_DEBUG_
@@ -2151,10 +2143,6 @@
     if (f->type & CS_FIELD_VARIABLE) { /* variable ? */
       int i = cs_field_get_key_int(f, keysca) - 1;
       if (i > -1) { /* additional user or model variable ? */
-<<<<<<< HEAD
-//        if (cs_field_get_key_int(f, kscavr) < 0) { /* not a variance ? */
-=======
->>>>>>> 81c3e2b4
 
         double scal_min = cs_field_get_key_double(f, kscmin);
         double scal_max = cs_field_get_key_double(f, kscmax);
@@ -2180,7 +2168,7 @@
 #endif
           }
 
-//        }
+        }
       }
     }
   }
@@ -2988,22 +2976,13 @@
                  i++) {
              tn_combustion = cs_tree_node_get_next_of_name(tn_combustion);
             }
-<<<<<<< HEAD
-            
-=======
-
->>>>>>> 81c3e2b4
+
             cs_tree_node_t *tn_combustion2 = tn_combustion;
             tn_combustion = cs_tree_get_node(tn_combustion, "name");
             name = cs_tree_node_get_value_str(tn_combustion);
 
             tn_combustion2 = cs_tree_get_node(tn_combustion2, "formula");
             tn_combustion2 = _add_zone_id_test_attribute(tn_combustion2, z->id);
-<<<<<<< HEAD
-            const char *zone_id
-              = cs_tree_node_get_child_value_str(tn_combustion2, "zone_id");
-=======
->>>>>>> 81c3e2b4
 
             cs_field_t *c_comb = cs_field_by_name_try(name);
 
