--- conflicted
+++ resolved
@@ -291,11 +291,7 @@
                               &cs_glob_rad_transfer_params->iimpar);
     cs_gui_node_get_child_int(tn0, "intensity_resolution_listing_printing",
                               &cs_glob_rad_transfer_params->verbosity);
-<<<<<<< HEAD
-    if (cs_gui_get_activ_thermophysical_model()) {
-=======
     if (cs_glob_physical_model_flag[CS_PHYSICAL_MODEL_FLAG] >= 2) {
->>>>>>> 15cf36ad
       _radiative_transfer_type(tn0, "absorption_coefficient", &ac_type);
       if (ac_type == 3)
         cs_glob_rad_transfer_params->imodak = 1;
