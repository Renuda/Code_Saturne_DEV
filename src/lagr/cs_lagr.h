--- conflicted
+++ resolved
@@ -266,21 +266,6 @@
   int  physical_model;
   int  n_temperature_layers;
 
-<<<<<<< HEAD
-  /*! \ref modcpl=1 sets the assumption that we have regular particles.
-    In this case \ref idistu=1 and \ref idiffl=0 automatically.
-    Since the turbulent dispersion model uses volume statistics, \ref idstnt 
-    must also be 1.
-    When \ref modcpl=0 then the particles are assumed to be fluid particles
-    and the turbulence dispersion model is disabled. Also \ref idistu=0
-    and \ref idiffl=1 automatically. */
-  int modcpl;
-
-  /*! activation (=1) or not (=0) of the particle turbulent dispersion model.
-    The turbulent dispersion model is compatible only with the RANS turbulent models
-    (\f$k-\varepsilon\f$, \f$R_{ij}-\varepsilon\f$, v2f or \f$k-\omega\f$).
-    (\ref iturb=20, 21, 30, 31, 50 or 60). */
-=======
   /*! Activates (1) or not (0) the assumption that we have regular particles.
     When set to, 0 then the particles are assumed to be fluid particles
     (and the turbulence dispersion model is disabled by default).
@@ -293,7 +278,6 @@
      Default is on if \ref modcpl = 1, off if \ref modcpl = 0);
      This is compatible only with the RANS turbulent models
      (\f$k-\varepsilon\f$, \f$R_{ij}-\varepsilon\f$, v2f or \f$k-\omega\f$). */
->>>>>>> 38c07206
   int idistu;
 
   /*! Suppress the crossing trajectory effect (if set to 1), making
