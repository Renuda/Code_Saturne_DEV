#ifndef __CS_LAGR_H__
#define __CS_LAGR_H__

/*============================================================================
 * Functions and types for the Lagrangian module
 *============================================================================*/

/*
  This file is part of Code_Saturne, a general-purpose CFD tool.

  Copyright (C) 1998-2020 EDF S.A.

  This program is free software; you can redistribute it and/or modify it under
  the terms of the GNU General Public License as published by the Free Software
  Foundation; either version 2 of the License, or (at your option) any later
  version.

  This program is distributed in the hope that it will be useful, but WITHOUT
  ANY WARRANTY; without even the implied warranty of MERCHANTABILITY or FITNESS
  FOR A PARTICULAR PURPOSE.  See the GNU General Public License for more
  details.

  You should have received a copy of the GNU General Public License along with
  this program; if not, write to the Free Software Foundation, Inc., 51 Franklin
  Street, Fifth Floor, Boston, MA 02110-1301, USA.
*/

/*----------------------------------------------------------------------------*/

#include "cs_defs.h"

/*----------------------------------------------------------------------------
 * Standard C library headers
 *----------------------------------------------------------------------------*/

#include "assert.h"

/*----------------------------------------------------------------------------
 *  Local headers
 *----------------------------------------------------------------------------*/

#include "cs_base.h"
#include "cs_field.h"

#include "cs_lagr_injection.h"

/*----------------------------------------------------------------------------*/

BEGIN_C_DECLS

/*============================================================================
 * Type definitions
 *============================================================================*/

/*----------------------------------------------------------------------------*/
/*!
 * \brief Function pointer for computation of particle injection profile.
 *
 * Note: if the input pointer is non-NULL, it must point to valid data
 * when the selection function is called, so that value or structure should
 * not be temporary (i.e. local);
 *
 * \param[in]   zone_id      id of associated mesh zone
 * \param[in]   location_id  id of associated mesh location
 * \param[in]   input        pointer to optional (untyped) value or structure.
 * \param[in]   n_elts       number of zone elements
 * \param[in]   elt_ids      ids of zone elements
 * \param[out]  profile      weight of a given zone element (size: n_elts)
 */
/*----------------------------------------------------------------------------*/

typedef void
(cs_lagr_injection_profile_compute_t) (int               zone_id,
                                       int               location_id,
                                       const void       *input,
                                       cs_lnum_t         n_elts,
                                       const cs_lnum_t   elt_ids[],
                                       cs_real_t         profile[]);

/*! Lagrangian boundary condition types */
/*--------------------------------------*/

typedef enum {

  CS_LAGR_BC_UNDEFINED,  /*!< undefined conditions */
  CS_LAGR_SYM,           /*!< symmetry */
  CS_LAGR_INLET,         /*!< inlet */
  CS_LAGR_OUTLET,        /*!< outlet */
  CS_LAGR_REBOUND,       /*!< elastic rebound */
  CS_LAGR_DEPO1,         /*!< immediate deposition and elimination */
  CS_LAGR_DEPO2,         /*!< deposition */
  CS_LAGR_DEPO_DLVO,     /*!< deposition based on DLVO theory */
  CS_LAGR_FOULING,       /*!< fouling (combustion) */
  CS_LAGR_BC_USER        /*!< user-defined */

} cs_lagr_bc_type;

/*! Lagrangian injection condition types */
/*---------------------------------------*/

enum {
  CS_LAGR_IN_IMPOSED_FLUID_VALUE = -1,  /*!< impose fluid value
                                          for the injected particles */
  CS_LAGR_IN_IMPOSED_NORM = 0,          /*!< impose norm */
  CS_LAGR_IN_IMPOSED_COMPONENTS = 1     /*!< impose components (for vectors) */
};

/*! Lagrangian module status.
   the different values correspond to the following coupling:
   - CS_LAGR_OFF: Lagrangian module off
   - CS_LAGR_ONEWAY_COUPLING: Lagrangian two-phase flow in one-way coupling
       (no influence of the particles on the continuous phase)
   - CS_LAGR_TWOWAY_COUPLING: Lagrangian two-phase flow with two-way coupling
       (influence of the particles on the dynamics of the continuous phase).
       Dynamics, temperature and mass may be coupled independently.
   - CS_LAGR_FROZEN_CONTINUOUS_PHASE: Lagrangian two-phase flow on frozen i
       continuous phase. This option
       only only be used in case of a calculation restart. All the
       Eulerian fields are frozen (including the scalar fields).
       This option automatically implies \ref iccvfg = 1 */

typedef enum {
  CS_LAGR_OFF = 0,
  CS_LAGR_ONEWAY_COUPLING = 1,
  CS_LAGR_TWOWAY_COUPLING = 2,
  CS_LAGR_FROZEN_CONTINUOUS_PHASE = 3
} cs_lagr_module_status_t;

/*! Particle shape condition types */
/*---------------------------------*/

typedef enum {

  /*! Impose spherical particles */
  CS_LAGR_SHAPE_SPHERE_MODEL = 0,

  /*! Impose spheroids (stochastic model for transport) */
  CS_LAGR_SHAPE_SPHEROID_STOC_MODEL = 1,

  /*< Impose spheroids (Jeffery equations for transport) */
  CS_LAGR_SHAPE_SPHEROID_JEFFERY_MODEL = 2,

} cs_lagr_module_shape_t;

/*! Lagrangian additional physical model */
/*---------------------------------------*/

enum {
  CS_LAGR_PHYS_OFF = 0,
  CS_LAGR_PHYS_HEAT = 1,
  CS_LAGR_PHYS_COAL = 2
};

/*! Fixed maximum sizes */
/*----------------------*/

typedef struct {

  int nusbrd;  /*!< maximum number of additional user
                    particle/boundary interactions */

  int ndlaim;  /*!< maximum number of particle integer data */

  int ncharm2; /*!< maximum number of coal classes */
  int nlayer;  /*!< maximum number of coal layers */

} cs_lagr_const_dim_t;

/*! General dimensions */
/*---------------------*/

typedef struct {

  int   ntersl;  /*!< number of source terms for return coupling */
  int   n_boundary_stats;  /*!< number of boundary statistics */

} cs_lagr_dim_t;

/*! Time and coupling scheme for the Lagrangian module */
/*-----------------------------------------------------*/

typedef struct {

  /*! Lagrangian module status.
     - CS_LAGR_OFF: Lagrangian module off
     - CS_LAGR_ONEWAY_COUPLING: Lagrangian two-phase flow in one-way coupling
         (no influence of the particles on the continuous phase)
     - CS_LAGR_TWOWAY_COUPLING: Lagrangian two-phase flow with two-way coupling
         (influence of the particles on the dynamics of the continuous phase).
         Dynamics, temperature and mass may be coupled independently.
     - CS_LAGR_FROZEN_CONTINUOUS_PHASE: Lagrangian two-phase flow on frozen i
         continuous phase. This option may
         only be used in the case of a calculation restart. All the
         Eulerian fields are frozen (including the scalar fields).
         This option automatically implies \ref iccvfg = 1 */
  int  iilagr;

  /*  indicates the steady (=1) or unsteady (=0) state of the
      continuous phase flow
      in particular, \ref isttio = 1 is needed in order to:
      calculate steady statistics in the volume or at the boundaries
      (starting respectively from the iterations
      \ref cs_lagr_stat_options_t::nstist "nstist")
      and calculate time-averaged two-way coupling source terms (from the
      time step \ref nstits).
      Useful if \ref iilagr = CS_LAGR_ONEWAY_COUPLING
      or \ref iilagr = CS_LAGR_TWOWAY_COUPLING
      (if \ref iilagr = CS_LAGR_FROZEN_CONTINUOUS_PHASE,
      then \ref isttio=1 automatically) */
  int  isttio;

  /*! activation (=1) or not (=0) of a Lagrangian calculation restart.
    The calculation restart file read when this option is activated
    only contains the data related to the particles;
    the global calculation must also be a restart calculation
  */
  int  isuila;

  /*! trajectory algorithm order in time */
  int  t_order;

  /*! activation (=1) or not (=0) of the solution of a Poisson's equation for
    the correction of the particle instantaneous velocities
    (in order to obtain a null divergence).
    this option is not validated and reserved to the development team.
    Do not change the default value */
  int     ilapoi;

  /*! activation (=1) or not (=0) of the added-mass term.
   \f[ \DP{u_p} = - \dfrac{1}{\rho_p} \grad P + \dfrac{u_s-u_p}{\tau_p}
         + g
         +1/2 C_A \dfrac{\rho_f}{\rho_p} \left( \dfrac{Du}{Dt}-\DP{u_p} \right)
   \f]
   and
    \f[ \rho_f \dfrac{Du}{Dt} \simeq  - \grad P + \rho_f g \f]
   with \f$ C_A = 1\f$. Then
    \f[ \DP{u_p} = - \dfrac{1}{\rho_p} \dfrac{1+C_A/2}
                                        {1+C_A/2\dfrac{\rho_f}{\rho_p}} \grad P
            + \dfrac{u_s-u_p}{\widetilde{\tau}_p}
            + g
    \f]
   with
   \f[ \widetilde{\tau_p} = (1 + C_A /2 \dfrac{\rho_f}{\rho_p}) \tau_p \f] */
  int     iadded_mass;

  /*! Added-mass constant (\f$ C_A = 1\f$) */
  cs_real_t        added_mass_const;

} cs_lagr_time_scheme_t;

/*! Main physical model parameters for the Lagrangian module */
/*-----------------------------------------------------------*/

typedef struct {

  /*! activates (>0) or deactivates (=0) the physical models associated to the
    particles:
    - CS_LAGR_PHYS_HEAT: allows to associate with the particles evolution
      equations on  their temperature (in degrees Celsius), their diameter and
      their mass
    - CS_LAGR_PHYS_COAL: the particles are pulverised coal particles.
      Evolution equations on temperature (in degree Celsius), mass of
      reactive coal, mass of char and diameter of the shrinking core are
      associated with the particles. This option is available only if the
      continuous phase represents a pulverised coal flame. */
  int  physical_model;
  int  n_temperature_layers;

<<<<<<< HEAD
  /*! \ref modcpl=1 sets the assumption that we have regular particles.
    In this case \ref idistu=1 and \ref idiffl=0 automatically.
    Since the turbulent dispersion model uses volume statistics, \ref idstnt 
    must also be 1.
    When \ref modcpl=0 then the particles are assumed to be fluid particles
    and the turbulence dispersion model is disabled. Also \ref idistu=0
    and \ref idiffl=1 automatically. */
=======
  /*! activates (>0) or not (=0) the complete turbulent dispersion model.
    When \ref modcpl is strictly positive, its value is interpreted as the
    absolute Lagrangian time step number (including restarts) after which the
    complete model is applied.
    Since the complete model uses volume statistics, this is only effective
    once the time step reaches \ref cs_lagr_stat_options_t::idstnt "idstnt". */
>>>>>>> cdced2e4
  int modcpl;

  /*! activation (=1) or not (=0) of the particle turbulent dispersion model.
    The turbulent dispersion model is compatible only with the RANS turbulent models
    (\f$k-\varepsilon\f$, \f$R_{ij}-\varepsilon\f$, v2f or \f$k-\omega\f$).
    (\ref iturb=20, 21, 30, 31, 50 or 60). */
  int idistu;

  /*! \ref idiffl=1 suppresses the crossing trajectory effect, making
    turbulent dispersion for the particles identical to the turbulent
    diffusion of fluid particles.
    Useful if \ref idistu=1 */
  int idiffl;

  int  deposition;
  int  dlvo;

  /*! - 0: no DLVO conditions with roughness surface
      - 1: DLVO conditions with roughness surface */
  int  roughness;

  /*!- 0: no resuspension model
     - 1: resuspension model */
  int  resuspension;

  /*!- 0: no clogging model
     - 1: clogging model */
  int  clogging;

  /*!- 0: spherical particles (default)
     - 1: spheroid particles
     - 2: ellipsoids */
  int  shape;

  /*! - 0: no consolidation model
      - 1: consolidation model */
  int  consolidation;

  int  precipitation;
  int  fouling;

  /*! - 0: no agglomeration model
      - 1: agglomeration model used */
  int agglomeration;

  /*! - 0: no fragmentation model
      - 1: fragmentation model used */
  int fragmentation;

  int  n_stat_classes;

  int  n_user_variables;

} cs_lagr_model_t;

/*! Particle counters for the Lagrangian module */
/*----------------------------------------------*/

typedef struct {

  /*! total number of injected particles, since the beginning,
    including calculation restarts */
  cs_gnum_t   n_g_cumulative_total;

  /*! total number of failed particles, since the beginning,
    including calculation restarts */
  cs_gnum_t   n_g_cumulative_failed;

  /*! total number of particles */
  cs_gnum_t   n_g_total;

  /*! total number of particles*/
  cs_gnum_t   n_g_new;

  /*! number of exited particles*/
  cs_gnum_t   n_g_exit;

  /*! number of merged particles*/
  cs_gnum_t   n_g_merged;

  /*! number of deposited particles */
  cs_gnum_t   n_g_deposited;

  /*! number of fouling particles */
  cs_gnum_t   n_g_fouling;

  /*! number of re-entrained particles*/
  cs_gnum_t   n_g_resuspended;

  /*! total number of failed particles */
  cs_gnum_t   n_g_failed;

  /*! total weight of particles*/
  cs_real_t   w_total;

  /*! weight of new particles*/
  cs_real_t   w_new;

  /*! weight of exited particles*/
  cs_real_t   w_exit;

  /*! weight of merged particles*/
  cs_real_t   w_merged;

  /*! weight of deposited particles */
  cs_real_t   w_deposited;

  /*! number of fouling particles */
  cs_real_t   w_fouling;

  /*! weight of resuspended particles */
  cs_real_t   w_resuspended;

} cs_lagr_particle_counter_t;

/*! Specific physical model options for the Lagrangian module */
/* ---------------------------------------------------------- */

typedef struct {

  /*  activation (=1) or not (=0) of an evolution equation on the particle
      temperature (in degrees Celsius).
      Useful if \ref physical_model=1 and if there is a thermal scalar
      associated with the continuous phase.
  */
  int   itpvar;

  /*  activation (=1) or not (=0) of an evolution equation on the particle
      diameter. Useful if \ref physical_model = 1.
  */
  int   idpvar;

  /*  activation (=1) or not (=0) of an evolution equation on the particle mass
      Useful if \ref physical_model = 1
  */
  int   impvar;

  /*  initialization temperature (in degree Celsius) for the particles already
      present in the calculation domain when an evolution equation on
      the particle temperature is activated during a calculation
      (\ref physical_model = 1 and \ref itpvar = 1).
      Useful if \ref isuila = 1 and \ref itpvar = 0 in the previous calculation.
  */
  cs_real_t          tpart;

  /* initialization value for the specific heat (\f$ J.kg^{-1}.K^{-1} \f$)
     of the particles already present
     in the calculation domain when an evolution equation
     on the particle temperature is activated during a calculation
     (\ref physical_model = 1 and \ref itpvar = 1).
     Useful if \ref isuila = 1 and \ref itpvar = 0 in the previous calculation
  */
  cs_real_t          cppart;

} cs_lagr_specific_physics_t;

/*! Parameters of the reentrainment model */
/* -------------------------------------- */

typedef struct {

  /* - 0: no resuspension model
     - 1: resuspension model */
  int   ireent;

  /*  - 0: no head losses calculation for influence of the deposit on the flow
      - 1: head losses calculation for influence of the deposit on the flow */
  int   iflow;

  /* Parameters of the particle resuspension model*/
  cs_real_t          espasg;
  cs_real_t          denasp;
  cs_real_t          modyeq;
  cs_real_t          rayasp;
  cs_real_t          rayasg;

} cs_lagr_reentrained_model_t;

/*! Parameters of the precipitation model */
/* -------------------------------------- */

typedef struct {

  /* number of particle classes*/
  int   nbrclas;
  /* diameter of particles formed by precipitation*/
  cs_real_t          diameter;
  /* density of particles formed by precipitation*/
  cs_real_t          rho;
  /* number of precipitated particles */
  int   *nbprec;
  /*  */
  cs_real_t          *solub;
  /* number of precipitated particles */
  cs_real_t          *mp_diss;

} cs_lagr_precipitation_model_t;

/*! Parameters of the particle clogging model */
/* ------------------------------------------ */

typedef struct {

  cs_real_t          jamlim;
  cs_real_t          mporos;
  cs_real_t          csthpp;
  cs_real_t          diam_mean;

} cs_lagr_clogging_model_t;

/*! Parameters of model for non-spherical particles */
/* ------------------------------------------------ */

typedef struct {

  cs_real_t          param_chmb;

} cs_lagr_shape_model_t;

/*! Parameters of the particle agglomeration model */
/* ------------------------------------------ */

typedef struct {

  cs_lnum_t          n_max_classes;
  cs_real_t          min_stat_weight;
  cs_real_t          max_stat_weight;
  cs_real_t          scalar_kernel;
  cs_real_t          base_diameter;

} cs_lagr_agglomeration_model_t;

/*! Parameters of the particle fragmentation model */
/* ------------------------------------------ */

typedef struct {

  cs_real_t          scalar_kernel;
  cs_real_t          base_diameter;
  cs_real_t          (*function_kernel)(cs_lnum_t);

} cs_lagr_fragmentation_model_t;

/*! Parameters of the particle consolidation model */
/* ----------------------------------------------- */

typedef struct {

  cs_lnum_t          iconsol;
  cs_real_t          rate_consol;
  cs_real_t          slope_consol;
  cs_real_t          force_consol;

} cs_lagr_consolidation_model_t;

/*! Lagrangian time stepping status */
/*----------------------------------*/

typedef struct {

  /* current step id (for 2nd order scheme) */
  int    nor;

  /* duration of a Lagrangian iteration */
  cs_real_t          dtp;

  /* physical time of the Lagrangian simulation */
  cs_real_t          ttclag;

} cs_lagr_time_step_t;

/*! Particle injection parameters for a given zone and particle set */
/*------------------------------------------------------------------*/

typedef struct {

  int         zone_id;               /*!< associated zone id */
  int         set_id;                /*!< associated set id */
  int         location_id;           /*!< associated mesh location id */

  cs_gnum_t   n_inject;              /*!< number of particles injected
                                          at a time for this class and zone */

  int         injection_frequency;   /*!< injection frequency
                                          (if =< 0, only at first iteration) */

  /*! optional injection profile computation function, or NULL */
  cs_lagr_injection_profile_compute_t  *injection_profile_func;

  /*! optional injection profile input data, or NULL */
  void                                 *injection_profile_input;

  /*! velocity condition type:
    - -1 imposed fluid velocity (from cell velocity)
    -  0 imposed velocity along the normal of the boundary face
    -  1 imposed velocity: \ref velocity must be set. */
  int         velocity_profile;

  /*! temperature condition type:
    - 0 fluid temperature
    - 1 imposed temperature */
  int         temperature_profile;

  int         coal_number;          /*!< particle coal number (if
                                      \ref cs_lagr_model_t::physical_model "physical_model"
                                      =2) */

  int         cluster;              /*!< statistical cluster id */

  int         aggregat_class_id;    /*!< aggregate class id */
  cs_real_t   aggregat_fractal_dim; /*!< aggregate fractal dimension */

  cs_real_t   velocity_magnitude;   /*!< particle velocity magnitude */
  cs_real_t   velocity[3];          /*!< particle velocity components */

  cs_real_t   temperature;          /*!< particle temperature */

  cs_real_t   diameter;             /*!< particle diameter */
  cs_real_t   diameter_variance;    /*!< particle diameter variance */

  cs_real_t   shape;                /*!< particle shape for spheroids
                                        (if shape model is activated */
  cs_real_t   orientation[3];       /*!< particle orintation for spheroids */
  cs_real_t   radii[3];             /*!< particle radii for ellispoids */
  cs_real_t   angular_vel[3];       /*!< particle angular velocity
                                         (if shape model is activated */

  cs_real_t   euler[4];             /*!< particle four Euler parameters
                                         (if shape model is activated */
  cs_real_t   shape_param[4];       /*!< particle shape parameters
                                         for ellispoids
                                         (alpha_0, beta_0, gamma_0, chi _0)
                                         in Brenner 1964
                                         (if shape model is activated */
  cs_real_t   density;              /*!< particle density */

  cs_real_t   fouling_index;        /*!< fouling index */

  cs_real_t   cp;                   /*!< particle specific heat */

  cs_real_t   stat_weight;          /*!< particle statitistical weight */

  cs_real_t   flow_rate;            /*!< flow rate */

  cs_real_t   emissivity;           /*!< particle emissivity */

} cs_lagr_injection_set_t;

/*! 2-way coupling and source term information. */
/*----------------------------------------------*/

typedef struct {

  /*! activation (=1) or not (=0) of the two-way coupling on the dynamics
    of the continuous phase.
    Useful if \ref iilagr = CS_LAGR_TWOWAY_COUPLING and \ref iccvfg = 0 */
  int  ltsdyn;

  /*! activation (=1) or not (=0) of the two-way coupling on the mass.
    Useful if \ref iilagr = CS_LAGR_TWOWAY_COUPLING,
    \ref cs_lagr_model_t::physical_model "physical_model" = 1 and
    \ref cs_lagr_specific_physics_t::impvar "impvar" = 1 */
  int  ltsmas;

  /*  if \ref physical_model = 1 and \ref itpvar = 1, \ref ltsthe
   activates (=1) or not (=0) the two-way coupling on temperature.
   if \ref physical_model = 2, \ref ltsthe activates (=1) or not (=0) the
   two-way coupling on the eulerian variables related to pulverised
   coal combustion.
   Useful if \ref iilagr = CS_LAGR_TWOWAY_COUPLING */
  int  ltsthe;

  /*! implicit source term for the continuous phase velocity and
    for the turbulent energy if the \f$k-\varepsilon\f$ model is used */
  int  itsli;

  /*  explicit source term for the turbulent dissipation and the
   turbulent energy if the \f$k-\varepsilon\f$ turbulence model is used
   for the continuous phase */
  int  itske;

  /*! explicit thermal source term for the thermal scalar of
    the continuous phase */
  int  itste;

  /*! implicit thermal source term for the thermal scalar of
    the continuous phase */
  int  itsti;

  /*! mass source term */
  int  itsmas;

  /*  source term for the light volatile matters */
  int  *itsmv1;  //ncharm2

  /*  source term for the heavy volatile matters */
  int  *itsmv2;  //ncharm2

  /*! source term for the carbon released during heterogeneous combustion */
  int  itsco;

  /*! variance of the air scalar */
  int  itsfp4;

  /*! number of absolute time steps (including the restarts)
    after which a time-average of the two-way coupling source terms is
    calculated.
    Indeed, if the flow is steady (\ref cs_lagr_time_scheme_t::isttio "isttio"=1),
    the average quantities that appear in the two-way coupling source terms can
    be calculated over different time steps, in order to get a better precision.
    if the number of absolute time steps is strictly inferior to
    \ref nstits, the code considers that the flow has not yet reached its
    steady state (transition period) and the averages appearing in the source
    terms are reinitialized at each time step, as it is the case for unsteady
    flows (\ref cs_lagr_time_scheme_t::isttio "isttio"=0).
    Useful if \ref iilagr = CS_LAGR_TWOWAY_COUPLING and
    \ref cs_lagr_time_scheme_t::isttio "isttio"=1 */
  int  nstits;

  /*! number of time steps for source terms accumulations */
  int  npts;

  /*! number of cells, whose vulumetric rate DODO
      (concentration ?)is greather than 0.8 */
  int  ntxerr;

  /*! maximum volumetric concentration reached */
  cs_real_t      vmax;

  /*! maximum massic concentration reached */
  cs_real_t      tmamax;

  /*! source term values */
  cs_real_t     *st_val;

} cs_lagr_source_terms_t;

/*! Boundary or volume condition definitions and data */
/*----------------------------------------------------*/

typedef struct {

  int                         location_id;         /*!< mesh location id */

  int                         n_zones;             /*!< number of zones */
  int                        *zone_type;           /*!< zone type */

  int                        *n_injection_sets;    /*!< number of injection
                                                        sets per zone */
  cs_lagr_injection_set_t   **injection_set;       /*!< injection data per
                                                        set per zone */

  char                       *elt_type;            /*! zone type per
                                                       element, or NULL */

  cs_real_t                  *particle_flow_rate;  /*!< particle flow rate
                                                        per zone per
                                                        statistical class */

} cs_lagr_zone_data_t;

/*! Internal face condition definitions */
/*---------------------------------------*/

typedef struct {

  int  *i_face_zone_id;

} cs_lagr_internal_condition_t;

/*! Encrustation model parameters */
/*--------------------------------*/

typedef struct {

  /* Activates (=1) or not (=0) the option of coal particle fouling.
     It then is necessary to specify the domain boundaries
     on which fouling may take place. Useful if \ref physical_model = 2*/
  int  iencra;

  /* encrustation data*/
  int  npencr;
  // TODO cf particles->n_part_fou in cs_lagr_tracking.c

  /* encrustation data*/
  cs_real_t  *enc1;  // size: ncharm2
  /* encrustation data*/
  cs_real_t  *enc2;  // size: ncharm2

  /* Limit temperature (in degree Celsius) below which the coal particles do
     not cause any fouling (if the fouling model is activated).
     Useful if \ref physical_model = 2 and \ref iencra = 1*/
  cs_real_t  *tprenc; // size: ncharm2

  /* Ash critical viscosity in \f$ kg.m^{-1}.s^{-1} \f$, in the fouling model
     cf J.D. Watt et T. Fereday (J.Inst.Fuel, Vol.42-p99).
     Useful if \ref physical_model = 2 and \ref iencra = 1*/
  cs_real_t  *visref;  // size: ncharm2

  /* encrustation data */
  cs_real_t  dnpenc;

} cs_lagr_encrustation_t;

/*! Physical and chemical model parameters */
/*-----------------------------------------*/

typedef struct {

  /*! Hamaker constant for the particle/fluid/substrate system */
  cs_real_t  cstham;

  /*! Retardation wavelength for VDW forces
      for the particle/fluid/substrate system */
  cs_real_t  lambda_vdw;

  /*! Dielectric constant of the fluid */
  cs_real_t  epseau;

  /*! Electrokinetic potential of the first solid - particle */
  cs_real_t  phi_p;

  /*! Electrokinetic potential of the second solid - surface */
  cs_real_t  phi_s;

  /*! Valence of ions in the solution (used for EDL forces) */
  cs_real_t  valen;

  /*! Ionic force */
  cs_real_t  fion;

} cs_lagr_physico_chemical_t;

/*! Brownian movement parameters */
/*-------------------------------*/

typedef struct {

  int  lamvbr;  /*!< brownian motion activation */

} cs_lagr_brownian_t;

/*! Boundary interactions statistics parameters */
/*----------------------------------------------*/

typedef struct {

  /*! Number of iterations during which steady boundary statistics have
    been accumulated.
    Useful if \ref cs_lagr_time_scheme_t::isttio "isttio"=1 and
    \ref cs_lagr_stat_options_t::nstist "nstist" inferior
    or equal to the current time step.
    \ref npstf is initialized and updated automatically by the code,
    its value is not to be modified by the user */
  int  npstf;

  /*! number of iterations during which boundary statistics have
    been calculated
    (the potential iterations during which unsteady
    statistics have been calculated are counted in \ref npstft).
    \ref npstft is initialized and updated automatically by the code,
    its value is not to be modified by the user */
  int  npstft;

  /*! activation (=1) or not (=0) of the recording of the number of
    particle/boundary interactions, and of the calculation of the associated
    boundary statistics. */
  int  has_part_impact_nbr;

  /*!  activation (=1) or not (=0) of the recording of clogging parameters
    involved in a particle/boundary interaction, and of the calculation of
    the associated boundary statistics. */
  int  iclgst;

  /*!  id for number of particle/boundary interactions */
  int  inbr;

  /*! id for number of deposited particles */
  int  inclg;

  /*! id for particle deposition part */
  int  inclgt;

  /*! id for particle deposition time */
  int  iclogt;

  /*! id for particle consolidation height */
  int  iclogh;

  /*! id for particle surface coverage */
  int  iscovc;

  /* id for mean of particle deposition height */
  int  ihdepm;

  /* id for variance of particle deposition height */
  int  ihdepv;

  /* id for mean diameter of deposited particles */
  int  ihdiam;

  /* id for sum of deposited particle diameters */
  int  ihsum;

  /*! If the recording of the boundary statistics is steady, \ref tstatp
    contains the cumulated physical duration of the recording of the boundary
    statistics.
    If the recording of the boundary statistics is unsteady, then
    \ref tstatp = dtp (it is the Lagrangian time step, because the
    statistics are reset to zero at every time step). */
  cs_real_t tstatp;

  /*!  name of the boundary statistics, displayed in the log
    and the post-processing files.
    Warning: this name is also used to reference information in the restart
    file. If the name of a variable is changed between two
    calculations, it will not be possible to read its value from the restart
    file */
  char  **nombrd;

} cs_lagr_boundary_interactions_t;

/*! Pointers to external (Eulerian solver) data. */
/*-----------------------------------------------*/

typedef struct {

  /* Turbulence model */
  int iturb;
  int itytur;

  /* cpincl */
  int ncharb;

  /* ppppar */
  int ncharm;

  /* radiation */
  int radiative_model;

  /* icp */
  int icp;

  /* diftl0 */
  cs_real_t diftl0;

  /* cmu */
  cs_real_t cmu;

  /* visls0 */
  cs_real_t visls0;

  /* Referenced fields
     ----------------- */

  /* wall ustar */
  cs_field_t *ustar;

  /* Fluid density */
  cs_field_t *cromf;

  /* Fluid pressure */
  cs_field_t *pressure;

  /* Fluid temparature */
  cs_field_t *scal_t;
  cs_field_t *temperature;
  cs_field_t *t_gaz;

  /* Fluid velocity */
  cs_field_t *vel;

  /* Fluid viscosity */
  cs_field_t *viscl;

  /* Fluid viscosity */
  cs_field_t *cpro_viscls;

  /* Fluid specific heat capacity */
  cs_field_t *cpro_cp;

  /* Radiat.       */
  cs_field_t *luminance;

  /* Combustion    */
  cs_field_t *x_oxyd;
  cs_field_t *x_eau;
  cs_field_t *x_m;

  /* Turbulence */
  /* Turbulent intensity */
  cs_field_t *cvar_k;

  /* Turbulent dissipation */
  cs_field_t *cvar_ep;

  /* Omega from k-omega SST model*/
  cs_field_t *cvar_omg;

  /* Reynolds stress component Rxx */
  cs_field_t *cvar_r11;
  /* Reynolds stress component Ryy */
  cs_field_t *cvar_r22;
  /* Reynolds stress component Rzz */
  cs_field_t *cvar_r33;

  /* Reynolds Stress Tensor */
  cs_field_t *cvar_rij;

  /* Total pressure gradient */
  cs_real_3_t *grad_pr;

  /* velocity gradient */
  cs_real_33_t *grad_vel;

} cs_lagr_extra_module_t;

/*! External data relative to coal combustion */
/*--------------------------------------------*/

typedef struct {

  int         ih2o;   // cpincl
  int         io2;    // cpincl
  int         ico;    // cpincl

  int         iatc;   // ppthch
  cs_real_t   prefth; // ppthch
  cs_real_t   trefth; // ppthch

  int         natom;  // = 5;
  cs_real_t  *wmolat; // dim = natom

  int         ngazem; // = 20;
  cs_real_t  *wmole;  // ngazem
  int        *iym1;

  int         ncharm;  // cpincl
  cs_real_t  *a1ch;   // ncharm
  cs_real_t  *h02ch;
  cs_real_t  *e1ch;   //
  cs_real_t  *a2ch;   //
  cs_real_t  *e2ch;   //
  cs_real_t  *y1ch;   //
  cs_real_t  *y2ch;   //
  cs_real_t  *cp2ch;  //
  cs_real_t  *ahetch; //
  cs_real_t  *ehetch; //
  cs_real_t  *rho0ch; //
  cs_real_t  *xwatch; //
  cs_real_t  *xashch; //
  cs_real_t  *thcdch; //

} cs_lagr_coal_comb_t;

/*============================================================================
 * Global variables
 *============================================================================*/

/*! Fixed constants */

extern const cs_lagr_const_dim_t          *cs_glob_lagr_const_dim;

/*! General dimensions */

extern cs_lagr_dim_t                      *cs_glob_lagr_dim;

/*! Time and Lagrangian-Eulerian coupling scheme */
extern cs_lagr_time_scheme_t              *cs_glob_lagr_time_scheme;

/*! Main Lagragian physical model parameters */
extern cs_lagr_model_t                    *cs_glob_lagr_model;

/*! Read-only pointer to global particle counter */
extern const cs_lagr_particle_counter_t   *cs_glob_lagr_particle_counter;

/* Lagrangian log output every frequency_n time steps */

extern int cs_glob_lagr_log_frequency_n;

/* Statisics on boundaries */

extern cs_real_t *bound_stat;

extern cs_lagr_specific_physics_t            *cs_glob_lagr_specific_physics;
extern cs_lagr_reentrained_model_t           *cs_glob_lagr_reentrained_model;
extern cs_lagr_precipitation_model_t         *cs_glob_lagr_precipitation_model;
extern cs_lagr_clogging_model_t              *cs_glob_lagr_clogging_model;
extern cs_lagr_shape_model_t                 *cs_glob_lagr_shape_model;

extern cs_lagr_agglomeration_model_t         *cs_glob_lagr_agglomeration_model;
extern cs_lagr_fragmentation_model_t         *cs_glob_lagr_fragmentation_model;

extern cs_lagr_consolidation_model_t         *cs_glob_lagr_consolidation_model;
extern cs_lagr_time_step_t                   *cs_glob_lagr_time_step;
extern cs_lagr_source_terms_t                *cs_glob_lagr_source_terms;
extern cs_lagr_encrustation_t                *cs_glob_lagr_encrustation;
extern cs_lagr_physico_chemical_t            *cs_glob_lagr_physico_chemical;
extern cs_lagr_brownian_t                    *cs_glob_lagr_brownian;
extern cs_lagr_boundary_interactions_t       *cs_glob_lagr_boundary_interactions;

extern cs_lagr_extra_module_t                *cs_glob_lagr_extra_module;
extern cs_lagr_coal_comb_t                   *cs_glob_lagr_coal_comb;

extern const cs_lagr_zone_data_t             *cs_glob_lagr_boundary_conditions;
extern const cs_lagr_zone_data_t             *cs_glob_lagr_volume_conditions;
extern cs_lagr_internal_condition_t          *cs_glob_lagr_internal_conditions;

/* Projection matrices for global to local coordinates on boundary faces */
extern cs_real_33_t  *cs_glob_lagr_b_face_proj;

/*============================================================================
 * Public function prototypes
 *============================================================================*/

/*----------------------------------------------------------------------------*/
/*!
 * \brief Provide access to injection set structure.
 *
 * This access method ensures the strucure is initialized for the given
 * zone and injection set.
 *
 * \param[in]  zone_data  pointer to boundary or volume conditions structure
 * \param[in]  zone_id    zone id
 * \param[in]  set_id     injection set id
 *
 * \return pointer to injection set data structure
 */
/*----------------------------------------------------------------------------*/

cs_lagr_injection_set_t *
cs_lagr_get_injection_set(cs_lagr_zone_data_t  *zone_data,
                          int                   zone_id,
                          int                   set_id);

/*----------------------------------------------------------------------------*/
/*!
 * \brief Initialize injection set data structure fields to defaults.
 *
 * \param[in, out]   zis  pointer to structure to initialize
 */
/*----------------------------------------------------------------------------*/

void
cs_lagr_injection_set_default(cs_lagr_injection_set_t  *zis);

/*----------------------------------------------------------------------------*/
/*!
 * \brief Get read/write pointer to global particle counter
 *
 * \return  pointer to lagrangian particle counter structure
 */
/*----------------------------------------------------------------------------*/

cs_lagr_particle_counter_t *
cs_lagr_get_particle_counter(void);

/*----------------------------------------------------------------------------*/
/*!
  \brief Update global particle counter
 *
 * All fields handled in the local particle set are updated relative
 * to that data (using global sums).
 *
 * \return  pointer to lagrangian particle counter structure
 */
/*----------------------------------------------------------------------------*/

cs_lagr_particle_counter_t *
cs_lagr_update_particle_counter(void);

/*----------------------------------------------------------------------------
 * Provide access to cs_lagr_particle_counter_t
 *
 * needed to initialize structure with GUI
 *----------------------------------------------------------------------------*/

cs_lagr_specific_physics_t *
cs_get_lagr_specific_physics(void);

/*----------------------------------------------------------------------------
 * Provide access to cs_lagr_reentrained_model_t
 *
 * needed to initialize structure with GUI
 *----------------------------------------------------------------------------*/

cs_lagr_reentrained_model_t *
cs_get_lagr_reentrained_model(void);

/*----------------------------------------------------------------------------
 * Provide access to cs_lagr_precipitation_model_t
 *
 * needed to initialize structure with GUI
 *----------------------------------------------------------------------------*/

cs_lagr_precipitation_model_t *
cs_get_lagr_precipitation_model(void);

/*----------------------------------------------------------------------------
 * Provide access to cs_lagr_clogging_model_t
 *
 * needed to initialize structure with GUI
 *----------------------------------------------------------------------------*/

cs_lagr_clogging_model_t *
cs_get_lagr_clogging_model(void);

/*----------------------------------------------------------------------------
 * Provide access to cs_lagr_shape_model_t
 *
 * needed to initialize structure with GUI
 *----------------------------------------------------------------------------*/

cs_lagr_shape_model_t *
cs_get_lagr_shape_model(void);

/*----------------------------------------------------------------------------
 * Provide access to cs_lagr_agglomeration_model_t
 *
 * needed to initialize structure with GUI
 *----------------------------------------------------------------------------*/

cs_lagr_agglomeration_model_t *
cs_get_lagr_agglomeration_model(void);

/*----------------------------------------------------------------------------
 * Provide access to cs_lagr_consolidation_model_t
 *
 * needed to initialize structure with GUI
 *----------------------------------------------------------------------------*/

cs_lagr_consolidation_model_t *
cs_get_lagr_consolidation_model(void);

/*----------------------------------------------------------------------------
 * Provide access to cs_lagr_time_step_t
 *
 * needed to initialize structure with GUI
 *----------------------------------------------------------------------------*/

cs_lagr_time_step_t *
cs_get_lagr_time_step(void);

/*----------------------------------------------------------------------------
 * Provide access to cs_lagr_source_terms_t
 *
 * needed to initialize structure with GUI
 *----------------------------------------------------------------------------*/

cs_lagr_source_terms_t *
cs_get_lagr_source_terms(void);

/*----------------------------------------------------------------------------
 * Provide access to cs_lagr_encrustation_t
 *
 * needed to initialize structure with GUI
 *----------------------------------------------------------------------------*/

cs_lagr_encrustation_t *
cs_get_lagr_encrustation(void);

/*----------------------------------------------------------------------------
 * Provide access to cs_lagr_physico_chemical_t
 *
 * needed to initialize structure with GUI
 *----------------------------------------------------------------------------*/

cs_lagr_physico_chemical_t *
cs_get_lagr_physico_chemical(void);

/*----------------------------------------------------------------------------
 * Provide access to cs_lagr_brownian_t
 *
 * needed to initialize structure with GUI
 *----------------------------------------------------------------------------*/

cs_lagr_brownian_t *
cs_get_lagr_brownian(void);

/*----------------------------------------------------------------------------*/
/*!
 * \brief Return pointer to the main boundary conditions structure.
 *
 * \return  pointer to current boundary zone data structure
 */
/*----------------------------------------------------------------------------*/

cs_lagr_zone_data_t  *
cs_lagr_get_boundary_conditions(void);

/*----------------------------------------------------------------------------*/
/*!
 * \brief Return pointer to the main volume conditions structure.
 *
 * \return pointer to current volume zone data structure
 */
/*----------------------------------------------------------------------------*/

cs_lagr_zone_data_t  *
cs_lagr_get_volume_conditions(void);

/*----------------------------------------------------------------------------*/
/*!
 * \brief Return pointer to the main internal conditions structure.
 *
 * \return pointer to current internal conditions structure
 */
/*----------------------------------------------------------------------------*/

cs_lagr_internal_condition_t  *
cs_lagr_get_internal_conditions(void);

/*----------------------------------------------------------------------------*/
/*!
 * \brief Finalize the global boundary and volume condition structures.
 */
/*----------------------------------------------------------------------------*/

void
cs_lagr_finalize_zone_conditions(void);

/*----------------------------------------------------------------------------
 * Destroy finalize the global cs_lagr_internal_condition_t structure.
 *----------------------------------------------------------------------------*/

void
cs_lagr_finalize_internal_cond(void);

/*----------------------------------------------------------------------------
 * Provide access to cs_lagr_boundary_interactions_t
 *
 * needed to initialize structure with GUI
 *----------------------------------------------------------------------------*/

cs_lagr_boundary_interactions_t *
cs_get_lagr_boundary_interactions(void);

/*----------------------------------------------------------------------------
 * Provide access to cs_lagr_extra_module_t
 *----------------------------------------------------------------------------*/

cs_lagr_extra_module_t *
cs_get_lagr_extra_module(void);

/*----------------------------------------------------------------------------
 * Prepare for execution of the Lagrangian model.
 *
 * This should be called before the fist call to cs_lagr_solve_time_step.
 *
 *  parameters:
 *    dt     <-- time step (per cell)
 *----------------------------------------------------------------------------*/

void
cs_lagr_solve_initialize(const cs_real_t  *dt);

/*--------------------------------------------------------------------
 * Execute one time step of the Lagrangian model.
 *
 * This is the main function for that model.
 *
 *  parameters:
 *    itypfb <-- boundary face types
 *    dt     <-- time step (per cell)
 *-------------------------------------------------------------------- */

void
cs_lagr_solve_time_step(const int         itypfb[],
                        const cs_real_t  *dt);

/*----------------------------------------------------------------------------
 * Return pointers to lagrangian arrays
 *
 * This function is intended for use by Fortran wrappers.
 *
 * parameters:
 *   dim_bound_stat   --> dimensions for bound_stat pointer
 *   p_bound_stat     --> bound_stat pointer
 *----------------------------------------------------------------------------*/

void
cs_lagr_init_c_arrays(int          dim_cs_glob_lagr_source_terms[2],
                      cs_real_t  **p_cs_glob_lagr_source_terms);

/*----------------------------------------------------------------------------
 * Free lagrangian arrays
 *
 * This function is intended for use by Fortran wrappers.
 *----------------------------------------------------------------------------*/

void
cs_lagr_finalize(void);

/*----------------------------------------------------------------------------*/

END_C_DECLS

#endif /* __CS_LAGR_H__ */<|MERGE_RESOLUTION|>--- conflicted
+++ resolved
@@ -266,7 +266,6 @@
   int  physical_model;
   int  n_temperature_layers;
 
-<<<<<<< HEAD
   /*! \ref modcpl=1 sets the assumption that we have regular particles.
     In this case \ref idistu=1 and \ref idiffl=0 automatically.
     Since the turbulent dispersion model uses volume statistics, \ref idstnt 
@@ -274,14 +273,6 @@
     When \ref modcpl=0 then the particles are assumed to be fluid particles
     and the turbulence dispersion model is disabled. Also \ref idistu=0
     and \ref idiffl=1 automatically. */
-=======
-  /*! activates (>0) or not (=0) the complete turbulent dispersion model.
-    When \ref modcpl is strictly positive, its value is interpreted as the
-    absolute Lagrangian time step number (including restarts) after which the
-    complete model is applied.
-    Since the complete model uses volume statistics, this is only effective
-    once the time step reaches \ref cs_lagr_stat_options_t::idstnt "idstnt". */
->>>>>>> cdced2e4
   int modcpl;
 
   /*! activation (=1) or not (=0) of the particle turbulent dispersion model.
