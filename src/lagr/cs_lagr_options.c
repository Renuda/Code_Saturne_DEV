/*============================================================================
 * Lagrangian module options setting
 *============================================================================*/

/*
  This file is part of Code_Saturne, a general-purpose CFD tool.

  Copyright (C) 1998-2021 EDF S.A.

  This program is free software; you can redistribute it and/or modify it under
  the terms of the GNU General Public License as published by the Free Software
  Foundation; either version 2 of the License, or (at your option) any later
  version.

  This program is distributed in the hope that it will be useful, but WITHOUT
  ANY WARRANTY; without even the implied warranty of MERCHANTABILITY or FITNESS
  FOR A PARTICULAR PURPOSE.  See the GNU General Public License for more
  details.

  You should have received a copy of the GNU General Public License along with
  this program; if not, write to the Free Software Foundation, Inc., 51 Franklin
  Street, Fifth Floor, Boston, MA 02110-1301, USA. */

/*----------------------------------------------------------------------------*/

/*============================================================================
 * Functions dealing with Lagrangian module options
 *============================================================================*/

#include "cs_defs.h"

/*----------------------------------------------------------------------------
 * Standard C library headers
 *----------------------------------------------------------------------------*/

#include <stdio.h>
#include <assert.h>
#include <string.h>

/*----------------------------------------------------------------------------
 *  Local headers
 *----------------------------------------------------------------------------*/

#include "bft_mem.h"
#include "bft_printf.h"

#include "cs_base.h"
#include "cs_field.h"
#include "cs_file.h"
#include "cs_gui_particles.h"
#include "cs_gui_util.h"
#include "cs_mesh_location.h"
#include "cs_parameters.h"
#include "cs_parameters_check.h"
#include "cs_physical_model.h"

#include "cs_lagr.h"
#include "cs_lagr_event.h"
#include "cs_lagr_particle.h"
#include "cs_lagr_post.h"
#include "cs_lagr_prototypes.h"

/*----------------------------------------------------------------------------
 *  Header for the current file
 *----------------------------------------------------------------------------*/

#include "cs_lagr_options.h"

/*----------------------------------------------------------------------------*/

BEGIN_C_DECLS

/*! \cond DOXYGEN_SHOULD_SKIP_THIS */

/*=============================================================================
 * Local Macro definitions
 *============================================================================*/

/*============================================================================
 * Local type definitions
 *============================================================================*/

/*============================================================================
 * Static global variables
 *============================================================================*/

/*=============================================================================
 * Private function definitions
 *============================================================================*/

/*----------------------------------------------------------------------------*/
/*!
 * \brief Create source term fields for lagrangian module
 *
 * \param[in]  name  source term field name
 * \param[in]  name  source term field dimension
 */
/*----------------------------------------------------------------------------*/

static void
_define_st_field(const char  *name,
                 int          dim)
{
  int field_type = CS_FIELD_INTENSIVE | CS_FIELD_PROPERTY;
  int location_id = CS_MESH_LOCATION_CELLS;

  cs_field_create(name,
                  field_type,
                  location_id,
                  dim,
                  false);
}

/*-----------------------------------------------------------------------------
 * Copy a variable name to the boundary variable names array
 *
 * parameters:
 *   ipp     <-- index from the fortran array associated to varname
 *   varname <-- name or label of the variable/scalar/property
 *----------------------------------------------------------------------------*/

static void
_copy_boundary_varname(int          ipp,
                       const char  *varname)
{
  size_t  l;
  assert(ipp >= 0);

  int nvplmx = 50+4*cs_glob_lagr_const_dim->nlayer;

  if (cs_glob_lagr_boundary_interactions->nombrd == NULL) {

    BFT_MALLOC(cs_glob_lagr_boundary_interactions->nombrd,
               nvplmx,
               char *);
    for (int i = 0; i < nvplmx; i++)
      cs_glob_lagr_boundary_interactions->nombrd[i] = NULL;
  }

  l = strlen(varname);

  BFT_REALLOC(cs_glob_lagr_boundary_interactions->nombrd[ipp], l + 1, char);

  strcpy(cs_glob_lagr_boundary_interactions->nombrd[ipp], varname);
}

/*----------------------------------------------------------------------------
 * Initialize Encrustation pointers.
 *----------------------------------------------------------------------------*/

static void
_init_lagr_encrustation_pointers(void)
{
  if (cs_glob_lagr_encrustation->enc1 == NULL)
    BFT_MALLOC(cs_glob_lagr_encrustation->enc1,
               cs_glob_lagr_const_dim->ncharm2,
               cs_real_t);
  if (cs_glob_lagr_encrustation->enc2 == NULL)
    BFT_MALLOC(cs_glob_lagr_encrustation->enc2,
               cs_glob_lagr_const_dim->ncharm2,
               cs_real_t);
  if (cs_glob_lagr_encrustation->tprenc == NULL)
    BFT_MALLOC(cs_glob_lagr_encrustation->tprenc,
               cs_glob_lagr_const_dim->ncharm2,
               cs_real_t);
  if (cs_glob_lagr_encrustation->visref == NULL)
    BFT_MALLOC(cs_glob_lagr_encrustation->visref,
               cs_glob_lagr_const_dim->ncharm2,
               cs_real_t);

  for (int icha = 0; icha < cs_glob_lagr_const_dim->ncharm2; icha++) {

    cs_glob_lagr_encrustation->tprenc[icha] = -999.0;
    cs_glob_lagr_encrustation->visref[icha] = -999.0;
    cs_glob_lagr_encrustation->enc1[icha] = -999.0;
    cs_glob_lagr_encrustation->enc2[icha] = -999.0;

  }
}

/*----------------------------------------------------------------------------
 * Free encrustation pointers.
 *----------------------------------------------------------------------------*/

static void
_free_lagr_encrustation_pointers(void)
{
  BFT_FREE(cs_glob_lagr_encrustation->enc1);
  BFT_FREE(cs_glob_lagr_encrustation->enc2);
  BFT_FREE(cs_glob_lagr_encrustation->tprenc);
  BFT_FREE(cs_glob_lagr_encrustation->visref);
}

/*! (DOXYGEN_SHOULD_SKIP_THIS) \endcond */

/*============================================================================
 * Public function definitions
 *============================================================================*/

/*----------------------------------------------------------------------------*/
/*!
 * \brief Lagrangian module options definition.
 *
 * - default initialization
 * - read user settings
 * - check settings coherency
 * - initialize some structures relative to Lagrangian module
 *
 * \param[in]       isuite
 * \param[in]       have_thermal_model
 * \param[in]       dtref
 * \param[in, out]  iccvfg
 */
/*----------------------------------------------------------------------------*/

void
cs_lagr_options_definition(int         isuite,
                           int         have_thermal_model,
                           cs_real_t   dtref,
                           int        *iccvfg)
{
  /* Short-name and write access pointers to global variables */

  const cs_lagr_const_dim_t *const_dim = cs_glob_lagr_const_dim;

  cs_lagr_model_t *lagr_model = cs_glob_lagr_model;
  cs_lagr_time_scheme_t * lagr_time_scheme = cs_glob_lagr_time_scheme;
  cs_lagr_extra_module_t *extra = cs_glob_lagr_extra_module;
  cs_lagr_dim_t *lagdim = cs_glob_lagr_dim;

  /* Default initializations for Lagrangian module. */

  lagr_time_scheme->iilagr = CS_LAGR_OFF;
  lagr_time_scheme->isuila = 0;

  cs_glob_lagr_stat_options->isuist = 1;

  lagr_model->physical_model = CS_LAGR_PHYS_OFF;

  cs_glob_lagr_specific_physics->idpvar = 0;

  cs_glob_lagr_specific_physics->itpvar = 0;

  cs_glob_lagr_specific_physics->impvar = 0;

  cs_glob_lagr_specific_physics->tpart = -999.0;

  cs_glob_lagr_specific_physics->cppart = -999.0;

  lagr_model->fouling = 0;

  /* Initializations for physical models */
  _init_lagr_encrustation_pointers();

  lagr_time_scheme->isttio = 0;

  cs_glob_lagr_source_terms->nstits = 1;
  cs_glob_lagr_source_terms->ltsdyn = 0;
  cs_glob_lagr_source_terms->ltsmas = 0;
  cs_glob_lagr_source_terms->ltsthe = 0;

  cs_glob_lagr_boundary_interactions->nombrd = NULL;

  lagr_time_scheme->t_order = 2;
  lagr_model->modcpl = 1;
<<<<<<< HEAD
  lagr_model->idistu = 1;
  lagr_model->idiffl = 0;
=======
  lagr_model->idistu = -1;
  lagr_model->idiffl = -1;
>>>>>>> 38c07206
  lagr_time_scheme->ilapoi = 0;
  lagr_time_scheme->iadded_mass = 0;
  lagr_time_scheme->added_mass_const = 1.0;

  cs_glob_lagr_boundary_interactions->has_part_impact_nbr = 0;

  /* User setup
     ---------- */

  cs_gui_particles_model();

  cs_user_lagr_model();

  if (lagr_time_scheme->iilagr == CS_LAGR_OFF) {

    _free_lagr_encrustation_pointers();

    BFT_FREE(cs_glob_lagr_source_terms->itsmv1);
    BFT_FREE(cs_glob_lagr_source_terms->itsmv2);

    cs_lagr_finalize_zone_conditions();

    return;
  }

  /* Check user initializations of Lagrangian module
     ----------------------------------------------- */

  cs_parameters_is_in_range_int(CS_ABORT_DELAYED,
                                _("in Lagrangian module"),
                                "cs_glob_lagr_time_scheme->iilagr",
                                lagr_time_scheme->iilagr,
                                CS_LAGR_OFF, CS_LAGR_FROZEN_CONTINUOUS_PHASE + 1);

  /* Restart needed if computation on frozen field.
     Note that for the Lagrangian module, frozen field also includes scalars. */

  if (lagr_time_scheme->iilagr == CS_LAGR_FROZEN_CONTINUOUS_PHASE && isuite != 1)
    cs_parameters_error
      (CS_ABORT_DELAYED,
       _("in Lagrangian module"),
       _("The specified Lagrangian time scheme requires frozen fields\n"
         "(cs_glob_lagr_time_scheme->iilagr == %d)\n"
         "but the background Eulerian computation is not a restart.\n"),
       lagr_time_scheme->iilagr);

  if (lagr_time_scheme->iilagr == CS_LAGR_FROZEN_CONTINUOUS_PHASE)
    *iccvfg = 1;

  if (   lagr_time_scheme->iilagr != CS_LAGR_TWOWAY_COUPLING
      && cs_glob_physical_model_flag[CS_COMBUSTION_PCLC] >= 1)
    cs_parameters_error
      (CS_ABORT_DELAYED,
       _("in Lagrangian module"),
       _("The pulverized coal coupled with Lagrangian particle transport\n"
         "is activated, but the return coupling of the dispersed phase\n"
         "on the continuous phase is not activated:\n"
         "  cs_glob_lagr_time_scheme->iilagr = %d\n"
         "The return coupling must be activated for this model:\n"
         "  cs_glob_lagr_time_scheme->iilagr = CS_LAGR_TWOWAY_COUPLING\n"),
       lagr_time_scheme->iilagr);

  if (lagr_time_scheme->iilagr == CS_LAGR_TWOWAY_COUPLING
      && (cs_glob_time_step->is_local || cs_glob_time_step->is_variable))
    cs_parameters_error
      (CS_ABORT_DELAYED,
       _("in Lagrangian module"),
       _("The two-way coupling model is incompatible with a\n"
         "local or variable time step.\n"));

  if (lagr_time_scheme->isuila < 0)
    lagr_time_scheme->isuila = 0;
  else if (lagr_time_scheme->isuila > 1)
    lagr_time_scheme->isuila = 1;

  if (lagr_time_scheme->isuila == 1 && isuite == 0)
    lagr_time_scheme->isuila = 0;

  if (cs_glob_lagr_stat_options->isuist < 0)
    cs_glob_lagr_stat_options->isuist = 0;

  if (lagr_time_scheme->isuila == 1) {
    if (cs_glob_lagr_stat_options->isuist > 1)
      cs_glob_lagr_stat_options->isuist = 1;
  }
  else
    cs_glob_lagr_stat_options->isuist = 0;

  cs_parameters_is_in_range_int(CS_ABORT_DELAYED,
                                _("in Lagrangian module"),
                                "cs_glob_lagr_model->physical_model",
                                lagr_model->physical_model,
                                0, 3);

  cs_parameters_error_barrier();

  /* idpvar itpvar impvar
   * Return couplinh only towards continuous phase */

  if (lagr_model->physical_model == CS_LAGR_PHYS_HEAT) {

    cs_parameters_is_in_range_int(CS_ABORT_DELAYED,
                                  _("in Lagrangian module"),
                                  "cs_glob_lagr_specific_physics->idpvar",
                                  cs_glob_lagr_specific_physics->idpvar,
                                  0, 2);
    cs_parameters_is_in_range_int(CS_ABORT_DELAYED,
                                  _("in Lagrangian module"),
                                  "cs_glob_lagr_specific_physics->itpvar",
                                  cs_glob_lagr_specific_physics->itpvar,
                                  0, 2);
    cs_parameters_is_in_range_int(CS_ABORT_DELAYED,
                                  _("in Lagrangian module"),
                                  "cs_glob_lagr_specific_physics->impvar",
                                  cs_glob_lagr_specific_physics->impvar,
                                  0, 2);

    if (   cs_glob_lagr_specific_physics->itpvar == 1
        && have_thermal_model == 0)
      cs_parameters_error
        (CS_ABORT_DELAYED,
         _("in Lagrangian module"),
         _("The resolution of the particles temperature is activated\n"
           "(cs_glob_lagr_specific_physics->itpvar == %d)\n"
           "but the background Eulerian computation has no thermal scalar."),
         cs_glob_lagr_specific_physics->itpvar);

  }
  else {

    cs_glob_lagr_specific_physics->itpvar = 0;
    cs_glob_lagr_specific_physics->impvar = 0;
    cs_glob_lagr_specific_physics->idpvar = 0;

  }

  if (lagr_time_scheme->isuila == 1 &&
      lagr_model->physical_model == CS_LAGR_PHYS_HEAT &&
      cs_glob_lagr_specific_physics->itpvar == 1)
    cs_parameters_is_greater_double(CS_ABORT_DELAYED,
                                    _("in Lagrangian module"),
                                    "cs_glob_lagr_specific_physics->cppart",
                                    cs_glob_lagr_specific_physics->cppart,
                                    0);

  cs_parameters_error_barrier();

  if (lagr_model->physical_model == CS_LAGR_PHYS_COAL) {

    if (lagr_time_scheme->t_order == 2) {
      lagr_time_scheme->t_order = 1;
      cs_parameters_error
        (CS_WARNING,
         _("in Lagrangian module"),
         _("Lagrangian transport of coal particles is not implemented in\n"
           "second-order integration scheme, "
           "so first-order scheme will be used.\n"));
    }

    if (cs_glob_lagr_source_terms->ltsthe == 1)
      cs_parameters_error
        (CS_ABORT_DELAYED,
         _("in Lagrangian module"),
         _("Lagrangian transport of coal particles is not implemented with\n"
           "thermal return coupling (cs_glob_lagr_source_terms->ltsthe = %d)\n"),
         cs_glob_lagr_source_terms->ltsthe);

    cs_parameters_is_in_range_int(CS_ABORT_DELAYED,
                                  _("in Lagrangian module"),
                                  "cs_glob_lagr_model->fouling",
                                  lagr_model->fouling,
                                  0, 2);

    if (lagr_model->fouling == 1) {

      for (int icha = 0; icha < extra->ncharb; icha++) {
        if (cs_glob_lagr_encrustation->visref[icha] <= 0)
          cs_parameters_error
            (CS_ABORT_DELAYED,
             _("in Lagrangian module"),
             _("Particle fouling is active (lagr_model->fouling = %d)\n"
               "with an incorrect critical viscosity for coal %d.\n"
               "cs_glob_lagr_encrustation->visref[%d] = %g "
               "but should be > 0.\n"),
             lagr_model->fouling, icha, icha,
             cs_glob_lagr_encrustation->visref[icha]);

        if (cs_glob_lagr_encrustation->tprenc[icha] < 150.)
          cs_parameters_error
            (CS_ABORT_DELAYED,
             _("in Lagrangian module"),
             _("Particle fouling is active (lagr_model->fouling = %d)\n"
               "with an incorrect temperature threshold for coal %d.\n"
               "cs_glob_lagr_encrustation->tprenc[%d] = %g degrees Celcius\n"
               "but should be > %g.\n"),
             lagr_model->fouling, icha, icha,
             cs_glob_lagr_encrustation->tprenc[icha], 150.);
      }
    }

  }
  else
    lagr_model->fouling = 0;

  if (   lagr_model->physical_model != CS_LAGR_PHYS_COAL
      && cs_glob_physical_model_flag[CS_COMBUSTION_PCLC] >= 0)
    cs_parameters_error
      (CS_ABORT_DELAYED,
       _("in Lagrangian module"),
       _("The pulverized coal model coupled to Lagrangian particle transport\n"
         "is active (cs_glob_physical_model_flag[CS_COMBUSTION_PCLC] = %d)\n"
         "while coal particle transport is not active "
         "(lagr_model->physical_model = %d, where CS_LAGR_PHYS_COAL is expected).\n"),
       cs_glob_physical_model_flag[CS_COMBUSTION_PCLC],
       lagr_model->physical_model);

  if (   lagr_model->physical_model == CS_LAGR_PHYS_COAL
      && (   cs_glob_physical_model_flag[CS_COMBUSTION_PCLC] < 0
          && cs_glob_physical_model_flag[CS_COMBUSTION_COAL] < 0))
    cs_parameters_error
      (CS_ABORT_DELAYED,
       _("in Lagrangian module"),
       _("Coal particle transport is activated "
         "(lagr_model->physical_model = %d)\n"
         "but the matching model coupling is not active:\n"
         " cs_glob_physical_model_flag[CS_COMBUSTION_PCLC] = %d\n"
         " cs_glob_physical_model_flag[CS_COMBUSTION_COAL] = %d\n"),
       lagr_model->physical_model,
       cs_glob_physical_model_flag[CS_COMBUSTION_PCLC],
       cs_glob_physical_model_flag[CS_COMBUSTION_COAL]);

  cs_parameters_is_in_range_int(CS_ABORT_DELAYED,
                                _("in Lagrangian module"),
                                "cs_glob_lagr_time_scheme->isuila",
                                lagr_time_scheme->isuila,
                                0, 2);

  if (   cs_glob_time_step->nt_prev > 0
      && cs_glob_lagr_stat_options->isuist > 0) {
    if (!cs_file_isreg("restart/lagrangian_stats")) {
      cs_parameter_error_behavior_t err_type = CS_WARNING;
      if (cs_glob_lagr_stat_options->isuist > 1)
        err_type = CS_ABORT_DELAYED;
      cs_parameters_error
        (err_type,
         _("in Lagrangian module"),
         _("Restart of lagrangian statistics and source terms is requested\n"
           "(cs_glob_lagr_stat_options->isuist = %d), but the matching file\n"
           "is not present in the checkpoint.\n"),
         cs_glob_lagr_stat_options->isuist);
        cs_glob_lagr_stat_options->isuist = 0;
        bft_printf(_("\nReset statitics and source terms.\n"));
    }
    cs_glob_lagr_stat_options->isuist = 0;
    if (cs_glob_time_step->nt_prev >= cs_glob_lagr_stat_options->idstnt)
      cs_glob_lagr_stat_options->idstnt = cs_glob_time_step->nt_prev + 1;
    if (cs_glob_time_step->nt_prev >= cs_glob_lagr_stat_options->nstist)
      cs_glob_lagr_stat_options->nstist = cs_glob_time_step->nt_prev + 1;
  }

  cs_parameters_is_in_range_int(CS_ABORT_DELAYED,
                                _("in Lagrangian module"),
                                "lagr_model->physical_model",
                                lagr_model->physical_model,
                                0, 3);

  cs_parameters_error_barrier();

  /* IDPVAR ITPVAR IMPVAR */

  if (lagr_model->physical_model == CS_LAGR_PHYS_HEAT) {

    cs_parameters_is_in_range_int(CS_ABORT_DELAYED,
                                  _("in Lagrangian module"),
                                  "cs_glob_lagr_specific_physics->idpvar",
                                  cs_glob_lagr_specific_physics->idpvar,
                                  0, 2);

    cs_parameters_is_in_range_int(CS_ABORT_DELAYED,
                                  _("in Lagrangian module"),
                                  "cs_glob_lagr_specific_physics->itpvar",
                                  cs_glob_lagr_specific_physics->itpvar,
                                  0, 2);

    cs_parameters_is_in_range_int(CS_ABORT_DELAYED,
                                  _("in Lagrangian module"),
                                  "cs_glob_lagr_specific_physics->impvar",
                                  cs_glob_lagr_specific_physics->impvar,
                                  0, 2);

    if (   cs_glob_lagr_specific_physics->itpvar == 1
        && have_thermal_model == 0)
      cs_parameters_error
        (CS_ABORT_DELAYED,
         _("in Lagrangian module"),
         _("The temperature model for particles is active\n"
           "(cs_glob_lagr_specific_physics->itpvar = %d)\n"
           "but no Eulerian thermal scalar is available\n"),
         cs_glob_lagr_specific_physics->itpvar);

  }
  else {

    cs_glob_lagr_specific_physics->itpvar = 0;
    cs_glob_lagr_specific_physics->impvar = 0;
    cs_glob_lagr_specific_physics->idpvar = 0;

  }

  if (   lagr_time_scheme->isuila == 1
      && lagr_model->physical_model == CS_LAGR_PHYS_HEAT
      && cs_glob_lagr_specific_physics->itpvar == 1) {

    cs_parameters_is_greater_double
      (CS_ABORT_DELAYED,
       _("in Lagrangian module"),
       "cs_glob_lagr_specific_physics->cppart",
       cs_glob_lagr_specific_physics->cppart,
       0);

    cs_parameters_is_greater_double
      (CS_ABORT_DELAYED,
       _("in Lagrangian module"),
       "cs_glob_lagr_specific_physics->tpart",
       cs_glob_lagr_specific_physics->tpart,
       -273.15);

  }

  cs_parameters_error_barrier();

  if (lagr_model->physical_model == CS_LAGR_PHYS_COAL)
    cs_parameters_is_in_range_int(CS_ABORT_DELAYED,
                                  _("in Lagrangian module"),
                                  "const_dim->nlayer",
                                  const_dim->nlayer,
                                  1, 99);

  /* ISTTIO NSTITS LTSDYN LTSMAS LTSTHE  */

  if (lagr_time_scheme->iilagr == CS_LAGR_FROZEN_CONTINUOUS_PHASE)
    lagr_time_scheme->isttio = 1;

  cs_parameters_is_in_range_int(CS_ABORT_DELAYED,
                                _("in Lagrangian module"),
                                "cs_glob_lagr_time_scheme->isttio",
                                lagr_time_scheme->isttio,
                                0, 2);

  if (lagr_time_scheme->iilagr == CS_LAGR_TWOWAY_COUPLING) {

    if (   lagr_time_scheme->isttio == 1
        && cs_glob_lagr_source_terms->nstits < 1)
      cs_glob_lagr_source_terms->nstits = 1;

    cs_parameters_is_in_range_int(CS_ABORT_DELAYED,
                                  _("in Lagrangian module"),
                                  "cs_glob_lagr_source_terms->ltsdyn",
                                  cs_glob_lagr_source_terms->ltsdyn,
                                  0, 2);

    if (     lagr_model->physical_model == CS_LAGR_PHYS_HEAT
        && (   cs_glob_lagr_specific_physics->impvar == 1
            || cs_glob_lagr_specific_physics->idpvar == 1)) {
      cs_parameters_is_in_range_int(CS_ABORT_DELAYED,
                                    _("in Lagrangian module"),
                                    "cs_glob_lagr_source_terms->ltsmas",
                                    cs_glob_lagr_source_terms->ltsmas,
                                    0, 2);
    }
    else
      cs_glob_lagr_source_terms->ltsmas = 0;

    if (   (   lagr_model->physical_model == CS_LAGR_PHYS_HEAT
            && cs_glob_lagr_specific_physics->itpvar == 1)
        || lagr_model->physical_model == CS_LAGR_PHYS_COAL) {

      cs_parameters_is_in_range_int(CS_ABORT_DELAYED,
                                    _("in Lagrangian module"),
                                    "cs_glob_lagr_source_terms->ltsthe",
                                    cs_glob_lagr_source_terms->ltsthe,
                                    0, 2);

    }
    else
      cs_glob_lagr_source_terms->ltsthe = 0;

    if (cs_glob_lagr_source_terms->ltsdyn == 1 && *iccvfg == 1)
      cs_parameters_error
        (CS_ABORT_DELAYED,
         _("in Lagrangian module"),
         _("The return coupling on the flow field is activated\n"
           "(cs_glob_lagr_source_terms->ltsdyn = %d)\n"
           "but the carrier field is frozen (iccvfg = %d)?\n"),
         cs_glob_lagr_source_terms->ltsdyn,
         *iccvfg);

    if (   cs_glob_lagr_source_terms->ltsdyn != 1
        && cs_glob_lagr_source_terms->ltsthe != 1
        && cs_glob_lagr_source_terms->ltsmas != 1)
      cs_parameters_error
        (CS_WARNING,
         _("in Lagrangian module"),
         _("The two-way coupling option is activated\n"
           "but all coupling sub-options are deactivated:\n"
           "  cs_glob_lagr_source_terms->ltsdyn = %d\n"
           "  cs_glob_lagr_source_terms->ltsthe = %d\n"
           "  cs_glob_lagr_source_terms->ltsmas = %d\n"),
         cs_glob_lagr_source_terms->ltsdyn,
         cs_glob_lagr_source_terms->ltsthe,
         cs_glob_lagr_source_terms->ltsmas);

  }
  else {
    cs_glob_lagr_source_terms->ltsdyn = 0;
    cs_glob_lagr_source_terms->ltsmas = 0;
    cs_glob_lagr_source_terms->ltsthe = 0;
  }

  if (cs_glob_lagr_stat_options->idstnt < 1)
    cs_glob_lagr_stat_options->idstnt = 1;

  {
    if (lagr_time_scheme->isttio == 1) {
      if (  cs_glob_lagr_stat_options->nstist
          < cs_glob_lagr_stat_options->idstnt)
        cs_glob_lagr_stat_options->idstnt = cs_glob_lagr_stat_options->nstist;
    }
  }

  cs_parameters_is_in_range_int(CS_ABORT_DELAYED,
                                _("in Lagrangian module"),
                                "cs_glob_lagr_time_scheme->t_order",
                                lagr_time_scheme->t_order,
                                1, 3);

  /* Ensure complete model option has valid values */

  if (lagr_model->modcpl < 0)
    lagr_model->modcpl = 0;
  else if (lagr_model->modcpl > 0)
    lagr_model->modcpl = 1;

  /* Default diffusion model depending on complete model or fluid particles */

  if (lagr_model->modcpl == 0) {

    if (lagr_model->idistu < 0)
      lagr_model->idistu = 0;
    if (lagr_model->idiffl < 0)
      lagr_model->idiffl = 1;

  }
  else {

    if (lagr_model->idistu < 0)
      lagr_model->idistu = 1;
    if (lagr_model->idiffl < 0)
      lagr_model->idiffl = 0;

    /* Velocity statistics are needed for this model */
    cs_lagr_stat_activate_attr(CS_LAGR_VELOCITY);

    /* Force immediate activation of volume statistics
       (may be adjusted later based on restart time step) */
    if (cs_glob_lagr_stat_options->idstnt > 1)
      cs_glob_lagr_stat_options->idstnt = 1;

  }

  cs_parameters_is_in_range_int(CS_ABORT_DELAYED,
                                _("in Lagrangian module"),
                                "cs_glob_lagr_model->idistu",
                                lagr_model->idistu,
                                0, 2);

  if (   lagr_model->idistu == 1
      && extra->itytur != 2
      && extra->itytur != 3
      && extra->iturb != 50
      && extra->iturb != 60) {
    cs_parameters_error
      (CS_ABORT_DELAYED,
       _("in Lagrangian module"),
       _("The turbulent dispersion model is not implemented for the selected\n"
         "turbulence model (%d).\n\n"
         "Only k-epsilon, Rij-epsilon, v2f, and k-omega are supported."),
       extra->iturb);

  }
  else if (   lagr_model->idistu == 0
           && extra->iturb != 0
           && extra->itytur!= 2
           && extra->itytur!= 3
           && extra->iturb != 50
           && extra->iturb != 60) {
    cs_parameters_error
      (CS_ABORT_DELAYED,
       _("in Lagrangian module"),
       _("The Lagrangian module is not implemented for the selected\n"
         "turbulence model (%d).\n\n"
         "Only laminar, k-epsilon, Rij-epsilon, v2f, and k-omega are supported."),
       extra->iturb);

  }

  cs_parameters_is_in_range_int(CS_ABORT_DELAYED,
                                _("in Lagrangian module"),
                                "cs_glob_lagr_model->idiffl",
                                lagr_model->idiffl,
                                0, 2);

<<<<<<< HEAD
  if (lagr_model->modcpl < 0)
    lagr_model->modcpl = 0;

  if (lagr_model->modcpl == 1) {

    if (cs_glob_lagr_stat_options->idstnt != 1)
      cs_parameters_error
        (CS_ABORT_DELAYED,
         _("in Lagrangian module"),
         _("The turbulent dispersion option is incompatible with that of\n"
           "statistics.\n\n"
           "Statistics must be actιve fo this model, so we must have\n"
           "cs_glob_lagr_stat_options->idstnt = 1\n"
           "while its current value is %d."),
         cs_glob_lagr_stat_options->idstnt);

    /* Velocity statistics are needed for this model */
    cs_lagr_stat_activate_attr(CS_LAGR_VELOCITY);

  }

=======
>>>>>>> 38c07206
  cs_parameters_is_in_range_int(CS_ABORT_DELAYED,
                                _("in Lagrangian module"),
                                "cs_glob_lagr_time_scheme->ilapoi",
                                lagr_time_scheme->ilapoi,
                                0, 2);

  cs_parameters_is_in_range_int
    (CS_ABORT_DELAYED,
     _("in Lagrangian module"),
     "cs_glob_lagr_boundary_interactions->has_part_impact_nbr",
     cs_glob_lagr_boundary_interactions->has_part_impact_nbr,
     0, 2);

  cs_parameters_error_barrier();

  /* Initialization which must not be changed by the user
     ==================================================== */

  /* Lagrangian time step (by defaul, the continuous phase time step) */
  cs_glob_lagr_time_step->dtp = dtref;

  /* Lagrangian current physical time */
  cs_glob_lagr_time_step->ttclag = 0.0;

  /* Boundary statistics */
  cs_glob_lagr_boundary_interactions->npstf = 0;
  cs_glob_lagr_boundary_interactions->npstft = 0;
  cs_glob_lagr_boundary_interactions->tstatp = 0.0;

  /* Return coupling */
  cs_glob_lagr_source_terms->npts = 0;

  /* Sub-step initialization */
  cs_glob_lagr_time_step->nor = 0;

  /* Definition of pointers related to boundary statistics
   * has_part_impact_nbr: activate stats on particle/boundary interaction

   * nvisbr: total number of interactions to track */

  int irf = -1;

  if (lagr_model->clogging == 1) {

    irf++;
    cs_glob_lagr_boundary_interactions->inclg = irf;
    _copy_boundary_varname(irf, "Part_deposited_number");
    irf++;
    cs_glob_lagr_boundary_interactions->inclgt = irf;
    _copy_boundary_varname(irf, "Part_deposited_part");
    irf++;
    cs_glob_lagr_boundary_interactions->iclogt = irf;
    _copy_boundary_varname(irf, "Part_deposited_time");
    irf++;
    cs_glob_lagr_boundary_interactions->iclogh = irf;
    _copy_boundary_varname(irf, "Part_consolidation_height");
    irf++;
    cs_glob_lagr_boundary_interactions->iscovc = irf;
    _copy_boundary_varname(irf, "Part_surf_coverage");
    irf++;
    cs_glob_lagr_boundary_interactions->ihdepm = irf;
    _copy_boundary_varname(irf, "Part_dep_height_mean");
    irf++;
    cs_glob_lagr_boundary_interactions->ihdiam = irf;
    _copy_boundary_varname(irf, "Part_dep_diameter_mean");
    irf++;
    cs_glob_lagr_boundary_interactions->ihsum = irf;
    _copy_boundary_varname(irf, "Part_dep_diameter_sum");
    irf++;
    cs_glob_lagr_boundary_interactions->ihdepv = irf;
    _copy_boundary_varname(irf, "Part_dep_height_variance");

  }

  /* If there is any boundary stat, activate the number of particle impact */
  if (irf > -1)
    cs_glob_lagr_boundary_interactions->has_part_impact_nbr = 1;

  if (cs_glob_lagr_boundary_interactions->has_part_impact_nbr == 1) {
    irf++;
    cs_glob_lagr_boundary_interactions->inbr = irf;
    _copy_boundary_varname(irf, "Part_impact_number");
  }

  lagdim->n_boundary_stats = irf + 1;

  /* Definition of pointers related to Lagrangian source terms
     for return coupling. */

  irf = 0;

  lagdim->ntersl = 0;
  cs_glob_lagr_source_terms->itsli  = 0;
  cs_glob_lagr_source_terms->itske  = 0;
  cs_glob_lagr_source_terms->itsmas = 0;
  cs_glob_lagr_source_terms->itste  = 0;
  cs_glob_lagr_source_terms->itsti  = 0;

  /* If we don't use fortran initialization (NEPTUNE_CFD)
     we need to allocate memory */
  if (cs_glob_lagr_source_terms->itsmv1 == NULL)
    BFT_MALLOC(cs_glob_lagr_source_terms->itsmv1,
               cs_glob_lagr_const_dim->ncharm2, int);

  if (cs_glob_lagr_source_terms->itsmv2 == NULL)
    BFT_MALLOC(cs_glob_lagr_source_terms->itsmv2,
               cs_glob_lagr_const_dim->ncharm2, int);

  for (int icha = 0; icha < const_dim->ncharm2; icha++) {

    cs_glob_lagr_source_terms->itsmv1[icha] = 0;
    cs_glob_lagr_source_terms->itsmv2[icha] = 0;

  }

  cs_glob_lagr_source_terms->itsco = 0;
  cs_glob_lagr_source_terms->itsfp4 = 0;

  /* Dynamics: velocity + turbulence */
  if (cs_glob_lagr_source_terms->ltsdyn == 1) {

    _define_st_field("velocity_st_lagr", 3);

    lagdim->ntersl += 1;
    cs_glob_lagr_source_terms->itsli = ++irf;

    if (   extra->itytur == 2
        || extra->iturb == 50
        || extra->iturb == 60) {

      /* K-eps, v2f and k-omega */
      lagdim->ntersl += 1;
      cs_glob_lagr_source_terms->itske = ++irf;

    }
    else if (extra->itytur == 3) {

      /* RIJ */

      _define_st_field("rij_st_lagr", 6);

    }
    else
      cs_parameters_error
        (CS_ABORT_IMMEDIATE,
         _("in Lagrangian module"),
         _("The return coupling is not implemented fo the current "
           "turbulence model (%d).\n"
           "It is compatible with k-epsilon, Rij-epsilon,\n"
           "v2f, and k-omega."),
         extra->iturb);

  }

  /* Deposition model */
  if (   lagr_model->deposition == 1
      && lagr_time_scheme->t_order == 2)
      cs_parameters_error
        (CS_ABORT_IMMEDIATE,
         _("in Lagrangian module"),
         _("The deposition model (Guingo & Minier, 2008) is not implemented\n"
           "with the second order scheme (%s)."),
         "cs_glob_lagr_time_scheme->t_order == 2");

  /* Mass */
  if (cs_glob_lagr_source_terms->ltsmas == 1) {

    lagdim->ntersl += 1;
    cs_glob_lagr_source_terms->itsmas = irf + 1;
    irf = cs_glob_lagr_source_terms->itsmas;

  }

  /* Thermal model */
  if (cs_glob_lagr_source_terms->ltsthe == 1) {

    if (lagr_model->physical_model == CS_LAGR_PHYS_HEAT) {

      /* Temperature */
      if (cs_glob_lagr_specific_physics->itpvar == 1) {

        lagdim->ntersl += 2;
        cs_glob_lagr_source_terms->itste = irf + 1;
        cs_glob_lagr_source_terms->itsti = cs_glob_lagr_source_terms->itste + 1;
        irf = cs_glob_lagr_source_terms->itsti;

      }

    }

    /* Coal */
    else if (lagr_model->physical_model == CS_LAGR_PHYS_COAL) {

      lagdim->ntersl += 4 + 2 * extra->ncharb;
      cs_glob_lagr_source_terms->itste = irf + 1;
      cs_glob_lagr_source_terms->itsti
        = cs_glob_lagr_source_terms->itste + 1;

      for (int icha = 0; icha < extra->ncharb; icha++)
        cs_glob_lagr_source_terms->itsmv1[icha]
          = cs_glob_lagr_source_terms->itsti + icha;

      for (int icha = 0; icha < extra->ncharb; icha++)
        cs_glob_lagr_source_terms->itsmv2[icha]
          = cs_glob_lagr_source_terms->itsmv1[extra->ncharb] + icha;

      cs_glob_lagr_source_terms->itsco
        = cs_glob_lagr_source_terms->itsmv2[extra->ncharb] + 1;
      cs_glob_lagr_source_terms->itsfp4
        = cs_glob_lagr_source_terms->itsco + 1;

      irf = cs_glob_lagr_source_terms->itsfp4;

    }

  }

  /* Now define particle map */
  cs_lagr_particle_attr_initialize();
  cs_lagr_event_initialize();

  if (lagr_model->deposition > 0)
    cs_field_find_or_create("ustar",
                            CS_FIELD_PROPERTY | CS_FIELD_PROPERTY,
                            CS_MESH_LOCATION_BOUNDARY_FACES,
                            1,
                            false); /* has previous */

  /* Now activate basic statistics */

#if 0
  if (   cs_glob_lagr_model->modcpl == 1
      || cs_glob_lagr_time_scheme->ilapoi == 1)
    cs_lagr_stat_activate(CS_LAGR_STAT_CUMULATIVE_WEIGHT);
#endif

  cs_lagr_stat_initialize();
}

/*----------------------------------------------------------------------------*/

END_C_DECLS<|MERGE_RESOLUTION|>--- conflicted
+++ resolved
@@ -263,13 +263,8 @@
 
   lagr_time_scheme->t_order = 2;
   lagr_model->modcpl = 1;
-<<<<<<< HEAD
-  lagr_model->idistu = 1;
-  lagr_model->idiffl = 0;
-=======
   lagr_model->idistu = -1;
   lagr_model->idiffl = -1;
->>>>>>> 38c07206
   lagr_time_scheme->ilapoi = 0;
   lagr_time_scheme->iadded_mass = 0;
   lagr_time_scheme->added_mass_const = 1.0;
@@ -782,30 +777,6 @@
                                 lagr_model->idiffl,
                                 0, 2);
 
-<<<<<<< HEAD
-  if (lagr_model->modcpl < 0)
-    lagr_model->modcpl = 0;
-
-  if (lagr_model->modcpl == 1) {
-
-    if (cs_glob_lagr_stat_options->idstnt != 1)
-      cs_parameters_error
-        (CS_ABORT_DELAYED,
-         _("in Lagrangian module"),
-         _("The turbulent dispersion option is incompatible with that of\n"
-           "statistics.\n\n"
-           "Statistics must be actιve fo this model, so we must have\n"
-           "cs_glob_lagr_stat_options->idstnt = 1\n"
-           "while its current value is %d."),
-         cs_glob_lagr_stat_options->idstnt);
-
-    /* Velocity statistics are needed for this model */
-    cs_lagr_stat_activate_attr(CS_LAGR_VELOCITY);
-
-  }
-
-=======
->>>>>>> 38c07206
   cs_parameters_is_in_range_int(CS_ABORT_DELAYED,
                                 _("in Lagrangian module"),
                                 "cs_glob_lagr_time_scheme->ilapoi",
@@ -1037,7 +1008,7 @@
   /* Now activate basic statistics */
 
 #if 0
-  if (   cs_glob_lagr_model->modcpl == 1
+  if (   cs_glob_lagr_model->modcpl > 0
       || cs_glob_lagr_time_scheme->ilapoi == 1)
     cs_lagr_stat_activate(CS_LAGR_STAT_CUMULATIVE_WEIGHT);
 #endif
