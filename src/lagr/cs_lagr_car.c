--- conflicted
+++ resolved
@@ -139,7 +139,9 @@
      ---------------*/
 
   bool turb_disp_model = false;
-  if (   cs_glob_lagr_model->modcpl == 1)
+  if (   cs_glob_lagr_model->modcpl > 0
+      && cs_glob_time_step->nt_cur > cs_glob_lagr_model->modcpl
+      && cs_glob_time_step->nt_cur > cs_glob_lagr_stat_options->idstnt)
     turb_disp_model = true;
 
   cs_lnum_t nor = cs_glob_lagr_time_step->nor;
@@ -276,7 +278,6 @@
     else if (extra->itytur == 3) {
 
       if (extra->cvar_rij == NULL) {
-
         /* Deprecated irijco = 0 */
         for (cs_lnum_t cell_id = 0; cell_id < ncel; cell_id++) {
 
@@ -286,9 +287,8 @@
           dissip[cell_id] = extra->cvar_ep->vals[iprev][cell_id];
 
         }
-
-      } else {
-
+      }
+      else {
         /* irijco = 1 */
         for (cs_lnum_t cell_id = 0; cell_id < ncel; cell_id++) {
 
@@ -297,9 +297,7 @@
                                   + extra->cvar_rij->vals[iprev][6*cell_id + 2]
                                   );
           dissip[cell_id] = extra->cvar_ep->vals[iprev][cell_id];
-
-        }
-
+        }
       }
     }
     else if (extra->iturb == 60) {
@@ -335,7 +333,6 @@
           tlag[ip][id]      = cs_math_epzero;
           bx[ip][id][nor-1] = 0.0;
         }
-
       }
 
       unsigned char *particle = p_set->p_buffer + p_am->extents * ip;
@@ -400,25 +397,6 @@
 
         if (turb_disp_model) {
 
-<<<<<<< HEAD
-          /* relative main direction */
-          cs_real_3_t vrn, n_dir;
-          for (cs_lnum_t i = 0; i < 3; i++)
-            vrn[i] = vpart[i] - vflui[i];
-
-          cs_math_3_normalise(vrn, n_dir);
-
-          /* crossing trajectory in the n_dir direction */
-          cs_real_t an, at;
-          an = (1.0 + cbcb * uvwdif);
-          at = (1.0 + 4.0 * cbcb * uvwdif);
-
-          /* We take (only) the diagonal part of
-           *  an. n(x)n + at (1 - n(x)n) */
-          for (cs_lnum_t id = 0; id < 3; id++)
-            bbi[id] = sqrt(an * cs_math_pow2(n_dir[id]) +
-                           at * (1. - cs_math_pow2(n_dir[id])));
-=======
           /* Crossing trajectory in the direction of "<u_f>-<u_p>"
            * and in the span-wise direction */
           cs_real_t an, at;
@@ -429,7 +407,6 @@
                                 frame */
           bbi[1] = sqrt(at); /* Second and third direction, orthogonal to n */
           bbi[2] = sqrt(at);
->>>>>>> 81c3e2b4
 
           /* Compute the timescale of the fluid velocities seen by discrete
            * particles in parallel and transverse directions */
@@ -466,9 +443,7 @@
           }
           else if (   extra->itytur == 2 || extra->itytur == 4
                    || extra->iturb == 50 || extra->iturb == 60) {
-
             ktil = energi[cell_id];
-          
           }
 
           for (cs_lnum_t id = 0; id < 3; id++) {
@@ -509,7 +484,7 @@
 
     BFT_FREE(energi);
     BFT_FREE(dissip);
-    
+
   }
   else {
 
