--- conflicted
+++ resolved
@@ -1720,13 +1720,8 @@
   cs_lnum_t ncelet = cs_glob_mesh->n_cells_with_ghosts;
 
   BFT_MALLOC(extra->grad_pr, ncelet, cs_real_3_t);
-<<<<<<< HEAD
   if (cs_glob_lagr_model->modcpl == 1
       || cs_glob_lagr_model->shape > 0 )
-=======
-  if (   cs_glob_lagr_model->modcpl > 0
-      || cs_glob_lagr_model->shape > 0)
->>>>>>> cdced2e4
     BFT_MALLOC(extra->grad_vel, ncelet, cs_real_33_t);
 
   /* For frozen field:
