--- conflicted
+++ resolved
@@ -170,13 +170,8 @@
   = {.physical_model = CS_LAGR_PHYS_OFF,
      .n_temperature_layers = 1,
      .modcpl = 1,
-<<<<<<< HEAD
-     .idistu = 1,
-     .idiffl = 0,
-=======
      .idistu = -1,
      .idiffl = -1,
->>>>>>> 38c07206
      .deposition = 0,
      .dlvo = 0,
      .roughness = 0,
@@ -1725,8 +1720,8 @@
   cs_lnum_t ncelet = cs_glob_mesh->n_cells_with_ghosts;
 
   BFT_MALLOC(extra->grad_pr, ncelet, cs_real_3_t);
-  if (cs_glob_lagr_model->modcpl == 1
-      || cs_glob_lagr_model->shape > 0 )
+  if (   cs_glob_lagr_model->modcpl > 0
+      || cs_glob_lagr_model->shape > 0)
     BFT_MALLOC(extra->grad_vel, ncelet, cs_real_33_t);
 
   /* For frozen field:
