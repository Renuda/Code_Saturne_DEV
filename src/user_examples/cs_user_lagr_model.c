--- conflicted
+++ resolved
@@ -447,34 +447,6 @@
      When modcpl=0 then the particles are assumed to be fluid particles
      and the turbulence dispersion model is disabled. */
 
-<<<<<<< HEAD
-      Activation of the turbulent dispersion
-      (default on: 1 ; off: 0) */
-
-  cs_glob_lagr_model->idistu = 1;
-
-  /* Turbulent dispersion imposed to the fluid one.
-
-     If activated, then particle turbulent dispersion is
-     equal to the fluid-particle one. The crossing-trajectory effects
-     are suppressed ; it is then a case of turbulent diffusion. If the
-     simulated particle density is equal to the fluid density, then
-     we are simulating the displacement of fluid particles.
-     (default off: 0 ; on: 1) */
-
-  cs_glob_lagr_model->idiffl = 0;
-
-  /* modcpl :
-     A value of 0 sets the assumption that we have regular particles.
-     In this case idistu=1 and diffl=0 automatically.
-     Since the turbulent dispersion model uses volume statistics,
-     idstnt must also be 1.
-     When modcpl=0 then the particles are assumed to be fluid particles
-     and the turbulence dispersion model is disabled. Also, idistu=0
-     and idiffl=1 automatically. The default value is 1.*/
-
-=======
->>>>>>> 38c07206
   cs_glob_lagr_model->modcpl = 1;
 
   /*! [dispersed_phases_treatment] */
