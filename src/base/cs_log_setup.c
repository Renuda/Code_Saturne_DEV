/*============================================================================
 * Log field and other array statistics at relevant time steps.
 *============================================================================*/

/*
  This file is part of Code_Saturne, a general-purpose CFD tool.

  Copyright (C) 1998-2021 EDF S.A.

  This program is free software; you can redistribute it and/or modify it under
  the terms of the GNU General Public License as published by the Free Software
  Foundation; either version 2 of the License, or (at your option) any later
  version.

  This program is distributed in the hope that it will be useful, but WITHOUT
  ANY WARRANTY; without even the implied warranty of MERCHANTABILITY or FITNESS
  FOR A PARTICULAR PURPOSE.  See the GNU General Public License for more
  details.

  You should have received a copy of the GNU General Public License along with
  this program; if not, write to the Free Software Foundation, Inc., 51 Franklin
  Street, Fifth Floor, Boston, MA 02110-1301, USA.
*/

/*----------------------------------------------------------------------------*/

#include "cs_defs.h"

/*----------------------------------------------------------------------------
 * Standard C library headers
 *----------------------------------------------------------------------------*/

#include <assert.h>
#include <math.h>
#include <stdarg.h>
#include <stdio.h>
#include <stdlib.h>
#include <string.h>

/*----------------------------------------------------------------------------
 * Local headers
 *----------------------------------------------------------------------------*/

#include "cs_atmo.h"
#include "cs_base.h"
#include "cs_boundary.h"
#include "cs_boundary_zone.h"
#include "cs_ctwr.h"
#include "cs_combustion_model.h"
#include "cs_domain.h"
#include "cs_fan.h"
#include "cs_field.h"
#include "cs_log.h"
#include "cs_mesh_quantities.h"
#include "cs_parameters.h"
#include "cs_physical_constants.h"
#include "cs_sles.h"
#include "cs_sles_default.h"
#include "cs_thermal_model.h"
#include "cs_time_moment.h"
#include "cs_turbomachinery.h"
#include "cs_rad_transfer_options.h"
#include "cs_rotation.h"
#include "cs_turbulence_model.h"
#include "cs_lagr_log.h"
#include "cs_velocity_pressure.h"
#include "cs_volume_zone.h"
#include "cs_combustion_model.h"

/*----------------------------------------------------------------------------
 * Header for the current file
 *----------------------------------------------------------------------------*/

#include "cs_log_setup.h"

/*----------------------------------------------------------------------------*/

BEGIN_C_DECLS

/*=============================================================================
 * Additional doxygen documentation
 *============================================================================*/

/*!
  \file cs_log_setup.c

  \brief Setup info at the end of the setup stage.
*/

/*! \cond DOXYGEN_SHOULD_SKIP_THIS */

/*============================================================================
 * Type and macro definitions
 *============================================================================*/

/*============================================================================
 * Static global variables
 *============================================================================*/

/*============================================================================
 * Private function definitions
 *============================================================================*/

/*----------------------------------------------------------------------------
 * Log various global model options.
 *----------------------------------------------------------------------------*/

static void
_log_global_model_options(void)
{
  /* Mesh quantity options */

  cs_mesh_quantities_log_setup();

  cs_log_printf(CS_LOG_SETUP,
                _("\n"
                  "Physical model options\n"
                  "----------------------\n"));

  /* Physical properties */

  cs_physical_constants_log_setup();

  cs_fluid_properties_log_setup();

  /* TODO : Add diftl0 printing */

  /* Thermal model */

  cs_thermal_model_log_setup();

  /* Turbulence */
  cs_turb_model_log_setup();

  cs_turb_constants_log_setup();

  cs_time_step_log_setup();
  cs_time_scheme_log_setup();

  /* Velocity-pressure model*/
  cs_velocity_pressure_model_log_setup();

  /* Velocity-pressure parameters */
  cs_velocity_pressure_param_log_setup();

  /* Atmospheric */
  cs_atmo_log_setup();

  /* Atmospheric chemistry */
  cs_atmo_chemistry_log_setup();

  /* Atmospheric aerosols */
  cs_atmo_aerosol_log_setup();

  /* Combustion */
  cs_combustion_log_setup();

<<<<<<< HEAD
  /* TODO : Partie iroext etc... */
=======
  /* TODO: iroext, etc... */
>>>>>>> 81c3e2b4

  /* Face viscosity */
  cs_space_disc_log_setup();

  /* Rotation info */
  if (cs_turbomachinery_get_model() == CS_TURBOMACHINERY_NONE) {
    const cs_rotation_t  *r = cs_glob_rotation;

    cs_log_printf(CS_LOG_SETUP, _("\nSubdomain rotation\n"
                                  "------------------\n\n"));

    cs_log_printf(CS_LOG_SETUP,
                  _("  Global domain rotation:\n"
                    "    axis:             [%g, %g, %g]\n"
                    "    invariant point:  [%g, %g, %g]\n"
                    "    angular velocity:  %g radians/s\n"),
                  r->axis[0], r->axis[1], r->axis[2],
                  r->invariant[0], r->invariant[1], r->invariant[2],
                  r->omega);

  }

  /* Zone information */
  cs_volume_zone_log_setup();
  cs_boundary_zone_log_setup();

  /* BC information */
  cs_boundary_log_setup(cs_glob_domain->boundaries);
  cs_boundary_log_setup(cs_glob_domain->ale_boundaries);
}


/*============================================================================
 * Fortran wrapper function definitions
 *============================================================================*/

/*! (DOXYGEN_SHOULD_SKIP_THIS) \endcond */

/*============================================================================
 * Public function definitions
 *============================================================================*/

/*----------------------------------------------------------------------------*/
/*!
 * \brief Log setup options.
 */
/*----------------------------------------------------------------------------*/

void
cs_log_setup(void)
{
  cs_field_log_defs();
  cs_field_log_key_defs();
  cs_field_log_all_key_vals(false);

  cs_time_moment_log_setup();

  cs_sles_default_setup();

  _log_global_model_options();

  cs_rad_transfer_log_setup();

  cs_lagr_log_setup();

  cs_fan_log_setup();

  cs_ctwr_log_setup();

  cs_log_printf_flush(CS_LOG_SETUP);
}

/*----------------------------------------------------------------------------*/

END_C_DECLS<|MERGE_RESOLUTION|>--- conflicted
+++ resolved
@@ -155,11 +155,7 @@
   /* Combustion */
   cs_combustion_log_setup();
 
-<<<<<<< HEAD
-  /* TODO : Partie iroext etc... */
-=======
   /* TODO: iroext, etc... */
->>>>>>> 81c3e2b4
 
   /* Face viscosity */
   cs_space_disc_log_setup();
