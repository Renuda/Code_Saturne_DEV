--- conflicted
+++ resolved
@@ -93,11 +93,6 @@
         default['dynamic']                             = "off"
         default['mass']                                = "off"
         default['scheme_order']                        = 1
-<<<<<<< HEAD
-        default['turbulent_dispersion']                = "on"
-        default['fluid_particles_turbulent_diffusion'] = "off"
-=======
->>>>>>> 81c3e2b4
         default['regular_particles']                   = 1
 
         return default
@@ -590,30 +585,6 @@
     @Variables.undoLocal
     def setRegularParticles(self, value):
         """
-<<<<<<< HEAD
-        self.isOnOff(status)
-        node_turb = self.node_lagr.xmlInitChildNode('fluid_particles_turbulent_diffusion', 'status')
-        node_turb['status'] = status
-
-
-    @Variables.noUndo
-    def getTurbulentDiffusion(self):
-        """
-        Return status of turbulent diffusion status.
-        """
-        node_turb = self.node_lagr.xmlInitChildNode('fluid_particles_turbulent_diffusion', 'status')
-        status = node_turb['status']
-        if not status:
-            status = self.defaultParticlesValues()['fluid_particles_turbulent_diffusion']
-            self.setTurbulentDiffusion(status)
-        return status
-
-
-    @Variables.undoLocal
-    def setRegularParticles(self, value):
-        """
-=======
->>>>>>> 81c3e2b4
         Set value for regular particles
         """
         self.isInt(value)
@@ -952,43 +923,6 @@
              'Could not get default values for scheme order.'
 
 
-<<<<<<< HEAD
-    def checkTurbulentDispersion(self):
-        """Check whether the turbulent dispersion could be set and get."""
-        mdl = LagrangianModel(self.case)
-        status = mdl.getTurbulentDispersion()
-
-        assert status == mdl.defaultParticlesValues()['turbulent_dispersion'], \
-            'Could not get default values for turbulent dispersion status.'
-
-        mdl.setTurbulentDispersion('on')
-        doc = """<lagrangian model="off">
-                     <turbulent_dispersion status="on"/>
-                 </lagrangian>"""
-
-        assert mdl.node_lagr == self.xmlNodeFromString(doc), \
-            'Could not set default values for turbulent dispersion status.'
-
-
-    def checkTurbulentDiffusion(self):
-        """Check whether the turbulent diffusion could be set and get."""
-        mdl = LagrangianModel(self.case)
-        status = mdl.getTurbulentDiffusion()
-
-        assert status == mdl.defaultParticlesValues()['fluid_particles_turbulent_diffusion'], \
-            'Could not get default values for turbulent diffusion status.'
-
-        mdl.setTurbulentDiffusion('on')
-        doc = """<lagrangian model="off">
-                     <fluid_particles_turbulent_diffusion status="on"/>
-                 </lagrangian>"""
-
-        assert mdl.node_lagr == self.xmlNodeFromString(doc), \
-            'Could not set default values for turbulent diffusion status.'
-            
-
-=======
->>>>>>> 81c3e2b4
 def suite():
     testSuite = unittest.makeSuite(LagrangianTestCase, "check")
     return testSuite
