--- conflicted
+++ resolved
@@ -65,11 +65,13 @@
         self.case = case
 
         nModels          = self.case.xmlGetNode('thermophysical_models')
+        self.node_turb   = nModels.xmlInitNode('turbulence',        'model')
         self.node_gas    = nModels.xmlInitNode('gas_combustion',    'model')
         self.node_coal   = nModels.xmlInitNode('solid_fuels',       'model')
         self.node_joule  = nModels.xmlInitNode('joule_effect',      'model')
-        node_prop   = self.case.xmlGetNode('physical_properties')
-        self.node_fluid  = node_prop.xmlInitNode('fluid_properties')
+        self.node_atmo   = nModels.xmlInitNode('atmospheric_flows', 'model')
+        self.node_prop   = self.case.xmlGetNode('physical_properties')
+        self.node_fluid  = self.node_prop.xmlInitNode('fluid_properties')
 
         self.gasCombustionModel = ('off', 'ebu', 'd3p','lwp')
         self.d3p_list = ("adiabatic", "extended")
@@ -78,11 +80,7 @@
                          "3-peak_adiabatic", "3-peak_enthalpy",
                          "4-peak_adiabatic", "4-peak_enthalpy")
 
-<<<<<<< HEAD
         self.sootModels = ('off', 'constant_soot_yield', 'moss')
-=======
-        self.sootModels = ('off', 'soot_product_fraction', 'moss')
->>>>>>> 81c3e2b4
 
 
     def defaultGasCombustionValues(self):
@@ -462,7 +460,8 @@
             val = self._defaultValues()['soot_density']
             self.setSootDensity(val)
         return val
-<<<<<<< HEAD
+
+    @Variables.undoGlobal
 
     @Variables.undoGlobal
     def setSootDensity(self, val):
@@ -493,37 +492,7 @@
         self.node_soot = self.node_gas.xmlGetNode('soot_model')
         self.node_soot.xmlSetData('soot_fraction', val)
 
-=======
->>>>>>> 81c3e2b4
-
-    @Variables.undoGlobal
-    def setSootDensity(self, val):
-        """
-        Put value of soot density
-        """
-        self.isPositiveFloat(val)
-        self.node_soot = self.node_gas.xmlGetNode('soot_model')
-        self.node_soot.xmlSetData('soot_density', val)
-
-    @Variables.noUndo
-    def getSootFraction(self):
-        """
-        Return value of soot fraction
-        """
-        val = self.node_gas.xmlGetDouble('soot_fraction')
-        if val == None:
-            val = self._defaultValues()['soot_fraction']
-            self.setSootFraction(val)
-        return val
-
-    @Variables.undoGlobal
-    def setSootFraction(self, val):
-        """
-        Put value of soot fraction
-        """
-        self.isPositiveFloat(val)
-        self.node_soot = self.node_gas.xmlGetNode('soot_model')
-        self.node_soot.xmlSetData('soot_fraction', val)
+
 #-------------------------------------------------------------------------------
 # Gas combustion test case
 #-------------------------------------------------------------------------------
